/*
 * 3D City Database - The Open Source CityGML Database
 * http://www.3dcitydb.org/
 *
 * Copyright 2013 - 2017
 * Chair of Geoinformatics
 * Technical University of Munich, Germany
 * https://www.gis.bgu.tum.de/
 *
 * The 3D City Database is jointly developed with the following
 * cooperation partners:
 *
 * virtualcitySYSTEMS GmbH, Berlin <http://www.virtualcitysystems.de/>
 * M.O.S.S. Computer Grafik Systeme GmbH, Taufkirchen <http://www.moss.de/>
 *
 * Licensed under the Apache License, Version 2.0 (the "License");
 * you may not use this file except in compliance with the License.
 * You may obtain a copy of the License at
 *
 *     http://www.apache.org/licenses/LICENSE-2.0
 *
 * Unless required by applicable law or agreed to in writing, software
 * distributed under the License is distributed on an "AS IS" BASIS,
 * WITHOUT WARRANTIES OR CONDITIONS OF ANY KIND, either express or implied.
 * See the License for the specific language governing permissions and
 * limitations under the License.
 */
package org.citydb.database.adapter.postgis;

import org.citydb.config.geometry.GeometryObject;
import org.citydb.database.adapter.AbstractDatabaseAdapter;
import org.citydb.database.adapter.AbstractSQLAdapter;
import org.citydb.database.adapter.BlobExportAdapter;
import org.citydb.database.adapter.BlobImportAdapter;
import org.citydb.database.adapter.BlobType;
import org.citydb.query.filter.selection.operator.spatial.SpatialOperatorName;
import org.citydb.sqlbuilder.expression.DoubleLiteral;
import org.citydb.sqlbuilder.expression.PlaceHolder;
import org.citydb.sqlbuilder.expression.StringLiteral;
import org.citydb.sqlbuilder.schema.Column;
import org.citydb.sqlbuilder.select.PredicateToken;
import org.citydb.sqlbuilder.select.operator.comparison.BinaryComparisonOperator;
import org.citydb.sqlbuilder.select.operator.comparison.ComparisonFactory;
import org.citydb.sqlbuilder.select.operator.logical.LogicalOperationFactory;
import org.citydb.sqlbuilder.select.projection.Function;

import java.sql.Connection;
import java.sql.SQLException;

public class SQLAdapter extends AbstractSQLAdapter {

<<<<<<< HEAD
	protected SQLAdapter(AbstractDatabaseAdapter databaseAdapter) {
		super(databaseAdapter);
	}
	
	@Override
	public String getInteger() {
		return "INTEGER";
	}

	@Override
	public String getSmallInt() {
		return "SMALLINT";
	}

	@Override
	public String getBigInt() {
		return "BIGINT";
	}

	@Override
	public String getNumeric() {
		return "NUMERIC";
	}

	@Override
	public String getNumeric(int precision) {
		return "NUMERIC(" + precision + ")";
	}

	@Override
	public String getNumeric(int precision, int scale) {
		return "NUMERIC(" + precision + "," + scale + ")";
	}

	@Override
	public String getReal() {
		return "REAL";
	}

	@Override
	public String getDoublePrecision() {
		return "DOUBLE PRECISION";
	}

	@Override
	public String getCharacter(int nrOfChars) {
		return "CHAR(" + nrOfChars + ")";
	}

	@Override
	public String getCharacterVarying(int nrOfChars) {
		return "VARCHAR(" + nrOfChars + ")";
	}

	@Override
	public String getPolygon2D() {
		return "GEOMETRY(POLYGON)";
	}

	@Override
	public String getCreateUnloggedTable(String tableName, String columns) {
		StringBuilder builder = new StringBuilder()
		.append("create unlogged table ")
		.append(tableName).append(" ")
		.append(columns);

		return builder.toString();
	}

	@Override
	public String getCreateUnloggedTableAsSelectFrom(String targetTableName, String sourceTableName) {
		StringBuilder builder = new StringBuilder()
		.append("create unlogged table ")
		.append(targetTableName).append(" ")
		.append("as select * from ")
		.append(sourceTableName);

		return builder.toString();
	}
	
	@Override
	public String getNextSequenceValue(String sequence, String schema) {
		return new StringBuilder("nextval('").append(schema).append(".").append(sequence).append("')").toString();
	}
	
	@Override
	public String getCurrentSequenceValue(String sequence, String schema) {
		return new StringBuilder("currval('").append(schema).append(".").append(sequence).append("')").toString();
	}
	
	@Override
	public String getNextSequenceValuesQuery(String sequence, String schema) {
		return new StringBuilder("select ")
		.append(resolveDatabaseOperationName("citydb_util.get_seq_values")).append("(")
		.append("'").append(schema).append(".").append(sequence).append("'").append(",")
		.append("?").append(")").toString();
	}

	@Override
	public String getUnloggedIndexProperty() {
		return "";
	}
	
	@Override
	public boolean requiresPseudoTableInSelect() {
		return false;
	}

	@Override
	public String getPseudoTableName() {
		return "";
	}
	
	@Override
	public int getMaximumNumberOfItemsForInOperator() {
		return 1000;
	}
	
	@Override
	public boolean spatialPredicateRequiresNoIndexHint() {
		return false;
	}

	@Override
	public String getHierarchicalGeometryQuery(String schema) {
		StringBuilder query = new StringBuilder()
		.append("WITH RECURSIVE geometry_rec (id, gmlid, parent_id, root_id, is_solid, is_composite, is_triangulated, is_xlink, is_reverse, geometry, implicit_geometry, solid_geometry, cityobject_id, level) ")
		.append("AS (SELECT sg.id, sg.gmlid, sg.parent_id, sg.root_id, sg.is_solid, sg.is_composite, sg.is_triangulated, sg.is_xlink, sg.is_reverse, sg.geometry, sg.implicit_geometry, sg.solid_geometry, sg.cityobject_id, 1 AS level ")
		.append("FROM ").append(schema).append(".surface_geometry sg WHERE sg.id=? UNION ALL ")
		.append("SELECT sg.id, sg.gmlid, sg.parent_id, sg.root_id, sg.is_solid, sg.is_composite, sg.is_triangulated, sg.is_xlink, sg.is_reverse, sg.geometry, sg.implicit_geometry, sg.solid_geometry, sg.cityobject_id, g.level + 1 AS level ")
		.append("FROM ").append(schema).append(".surface_geometry sg, geometry_rec g WHERE sg.parent_id=g.id) ")
		.append("SELECT id, gmlid, parent_id, root_id, is_solid, is_composite, is_triangulated, is_xlink, is_reverse, geometry, implicit_geometry, ST_AsEWKT(solid_geometry) as solid_geometry, cityobject_id, level FROM geometry_rec");
				
		return query.toString();
	}

	@Override
	public BlobImportAdapter getBlobImportAdapter(Connection connection, BlobType type, String schema) throws SQLException {
		return new BlobImportAdapter(connection, type, schema);
	}

	@Override
	public BlobExportAdapter getBlobExportAdapter(Connection connection, BlobType type) {
		return new BlobExportAdapter(connection, type);
	}

	@Override
	public PredicateToken getBinarySpatialPredicate(SpatialOperatorName operator, Column targetColumn, GeometryObject geometry, boolean negate) {
		PlaceHolder<GeometryObject> placeHolder = new PlaceHolder<GeometryObject>(geometry);
		StringLiteral trueLiteral = new StringLiteral("TRUE");
		
		switch (operator) {
		case BBOX:
			return !negate ? new BinaryComparisonOperator(targetColumn, "&&", placeHolder) :
				LogicalOperationFactory.NOT(new BinaryComparisonOperator(targetColumn, "&&", placeHolder));
		case INTERSECTS:
			return ComparisonFactory.equalTo(new Function("ST_Intersects", targetColumn, placeHolder), trueLiteral, negate);
		case EQUALS:
			return ComparisonFactory.equalTo(new Function("ST_Equals", targetColumn, placeHolder), trueLiteral, negate);			
		case DISJOINT:
			return ComparisonFactory.equalTo(new Function("ST_Disjoint", targetColumn, placeHolder), trueLiteral, negate);
		case TOUCHES:
			return ComparisonFactory.equalTo(new Function("ST_Touches", targetColumn, placeHolder), trueLiteral, negate);			
		case WITHIN:
			return ComparisonFactory.equalTo(new Function("ST_Within", targetColumn, placeHolder), trueLiteral, negate);
		case OVERLAPS:
			return ComparisonFactory.equalTo(new Function("ST_Overlaps", targetColumn, placeHolder), trueLiteral, negate);
		case CONTAINS:
			return ComparisonFactory.equalTo(new Function("ST_Contains", targetColumn, placeHolder), trueLiteral, negate);
		default:
			break;
		}
		
		return null;
	}
	
	@Override
	public PredicateToken getDistancePredicate(SpatialOperatorName operator, Column targetColumn, GeometryObject geometry, double distance, boolean negate) {
		PlaceHolder<GeometryObject> placeHolder = new PlaceHolder<GeometryObject>(geometry);
		StringLiteral trueLiteral = new StringLiteral("TRUE");
		DoubleLiteral distanceLiteral = new DoubleLiteral(distance);
		
		switch (operator) {
		case DWITHIN:
			return ComparisonFactory.equalTo(new Function("ST_DWithin", targetColumn, placeHolder, distanceLiteral), trueLiteral, negate);			
		case BEYOND:
			return ComparisonFactory.equalTo(new Function("ST_DWithin", targetColumn, placeHolder, distanceLiteral), trueLiteral, !negate);
		default:
			break;
		}		
		
		return null;
	}

	@Override
	public Function getAggregateExtentFunction(Column envelope) {
		return new Function("st_extent", envelope);
	}
	
=======
    protected SQLAdapter(AbstractDatabaseAdapter databaseAdapter) {
        super(databaseAdapter);
    }

    @Override
    public String getInteger() {
        return "INTEGER";
    }

    @Override
    public String getSmallInt() {
        return "SMALLINT";
    }

    @Override
    public String getBigInt() {
        return "BIGINT";
    }

    @Override
    public String getNumeric() {
        return "NUMERIC";
    }

    @Override
    public String getNumeric(int precision) {
        return "NUMERIC(" + precision + ")";
    }

    @Override
    public String getNumeric(int precision, int scale) {
        return "NUMERIC(" + precision + "," + scale + ")";
    }

    @Override
    public String getReal() {
        return "REAL";
    }

    @Override
    public String getDoublePrecision() {
        return "DOUBLE PRECISION";
    }

    @Override
    public String getCharacter(int nrOfChars) {
        return "CHAR(" + nrOfChars + ")";
    }

    @Override
    public String getCharacterVarying(int nrOfChars) {
        return "VARCHAR(" + nrOfChars + ")";
    }

    @Override
    public String getPolygon2D() {
        return "GEOMETRY(POLYGON)";
    }

    @Override
    public String getCreateUnloggedTable(String tableName, String columns) {
        return "create unlogged table " + tableName + " " + columns;
    }

    @Override
    public String getCreateUnloggedTableAsSelectFrom(String targetTableName, String sourceTableName) {
        return "create unlogged table " + targetTableName + " " + "as select * from " + sourceTableName;
    }

    @Override
    public String getNextSequenceValue(String sequence) {
        return "nextval('" + databaseAdapter.getConnectionDetails().getSchema() + "." + sequence + "')";
    }

    @Override
    public String getCurrentSequenceValue(String sequence) {
        return "currval('" + databaseAdapter.getConnectionDetails().getSchema() + "." + sequence + "')";
    }

    @Override
    public String getNextSequenceValuesQuery(String sequence) {
        return "select " +
                resolveDatabaseOperationName("citydb_util.get_seq_values") + "(" +
                "'" + sequence + "'" + "," +
                "?" + "," + "?" + ")";
    }

    @Override
    public String getUnloggedIndexProperty() {
        return "";
    }

    @Override
    public boolean requiresPseudoTableInSelect() {
        return false;
    }

    @Override
    public String getPseudoTableName() {
        return "";
    }

    @Override
    public int getMaximumNumberOfItemsForInOperator() {
        return 1000;
    }

    @Override
    public boolean spatialPredicateRequiresNoIndexHint() {
        return false;
    }

    @Override
    public String getHierarchicalGeometryQuery() {
        String schema = databaseAdapter.getConnectionDetails().getSchema();
        return "WITH RECURSIVE geometry_rec (id, gmlid, parent_id, root_id, is_solid, is_composite, is_triangulated, is_xlink, is_reverse, geometry, implicit_geometry, solid_geometry, cityobject_id, level) " +
                "AS (SELECT sg.id, sg.gmlid, sg.parent_id, sg.root_id, sg.is_solid, sg.is_composite, sg.is_triangulated, sg.is_xlink, sg.is_reverse, sg.geometry, sg.implicit_geometry, sg.solid_geometry, sg.cityobject_id, 1 AS level " +
                "FROM " + schema + ".surface_geometry sg WHERE sg.id=? UNION ALL " +
                "SELECT sg.id, sg.gmlid, sg.parent_id, sg.root_id, sg.is_solid, sg.is_composite, sg.is_triangulated, sg.is_xlink, sg.is_reverse, sg.geometry, sg.implicit_geometry, sg.solid_geometry, sg.cityobject_id, g.level + 1 AS level " +
                "FROM " + schema + ".surface_geometry sg, geometry_rec g WHERE sg.parent_id=g.id) " +
                "SELECT id, gmlid, parent_id, root_id, is_solid, is_composite, is_triangulated, is_xlink, is_reverse, geometry, implicit_geometry, ST_AsEWKT(solid_geometry) as solid_geometry, cityobject_id, level FROM geometry_rec";
    }

    @Override
    public BlobImportAdapter getBlobImportAdapter(Connection connection, BlobType type) throws SQLException {
        return new BlobImportAdapter(connection, type, databaseAdapter.getConnectionDetails().getSchema());
    }

    @Override
    public BlobExportAdapter getBlobExportAdapter(Connection connection, BlobType type) {
        return new BlobExportAdapter(connection, type, databaseAdapter.getConnectionDetails().getSchema());
    }

    @Override
    public PredicateToken getBinarySpatialPredicate(SpatialOperatorName operator, Column targetColumn, GeometryObject geometry, boolean negate) {
        PlaceHolder<GeometryObject> placeHolder = new PlaceHolder<>(geometry);
        StringLiteral trueLiteral = new StringLiteral("TRUE");

        switch (operator) {
            case BBOX:
                return !negate ? new BinaryComparisonOperator(targetColumn, "&&", placeHolder) :
                        LogicalOperationFactory.NOT(new BinaryComparisonOperator(targetColumn, "&&", placeHolder));
            case INTERSECTS:
                return ComparisonFactory.equalTo(new Function("ST_Intersects", targetColumn, placeHolder), trueLiteral, negate);
            case EQUALS:
                return ComparisonFactory.equalTo(new Function("ST_Equals", targetColumn, placeHolder), trueLiteral, negate);
            case DISJOINT:
                return ComparisonFactory.equalTo(new Function("ST_Disjoint", targetColumn, placeHolder), trueLiteral, negate);
            case TOUCHES:
                return ComparisonFactory.equalTo(new Function("ST_Touches", targetColumn, placeHolder), trueLiteral, negate);
            case WITHIN:
                return ComparisonFactory.equalTo(new Function("ST_Within", targetColumn, placeHolder), trueLiteral, negate);
            case OVERLAPS:
                return ComparisonFactory.equalTo(new Function("ST_Overlaps", targetColumn, placeHolder), trueLiteral, negate);
            case CONTAINS:
                return ComparisonFactory.equalTo(new Function("ST_Contains", targetColumn, placeHolder), trueLiteral, negate);
            default:
                break;
        }

        return null;
    }

    @Override
    public PredicateToken getDistancePredicate(SpatialOperatorName operator, Column targetColumn, GeometryObject geometry, double distance, boolean negate) {
        PlaceHolder<GeometryObject> placeHolder = new PlaceHolder<>(geometry);
        StringLiteral trueLiteral = new StringLiteral("TRUE");
        DoubleLiteral distanceLiteral = new DoubleLiteral(distance);

        switch (operator) {
            case DWITHIN:
                return ComparisonFactory.equalTo(new Function("ST_DWithin", targetColumn, placeHolder, distanceLiteral), trueLiteral, negate);
            case BEYOND:
                return ComparisonFactory.equalTo(new Function("ST_DWithin", targetColumn, placeHolder, distanceLiteral), trueLiteral, !negate);
            default:
                break;
        }

        return null;
    }

    @Override
    public Function getAggregateExtentFunction(Column envelope) {
        return new Function("st_extent", envelope);
    }

>>>>>>> e2ff50f5
}<|MERGE_RESOLUTION|>--- conflicted
+++ resolved
@@ -49,293 +49,93 @@
 
 public class SQLAdapter extends AbstractSQLAdapter {
 
-<<<<<<< HEAD
-	protected SQLAdapter(AbstractDatabaseAdapter databaseAdapter) {
-		super(databaseAdapter);
-	}
-	
-	@Override
-	public String getInteger() {
-		return "INTEGER";
-	}
-
-	@Override
-	public String getSmallInt() {
-		return "SMALLINT";
-	}
-
-	@Override
-	public String getBigInt() {
-		return "BIGINT";
-	}
-
-	@Override
-	public String getNumeric() {
-		return "NUMERIC";
-	}
-
-	@Override
-	public String getNumeric(int precision) {
-		return "NUMERIC(" + precision + ")";
-	}
-
-	@Override
-	public String getNumeric(int precision, int scale) {
-		return "NUMERIC(" + precision + "," + scale + ")";
-	}
-
-	@Override
-	public String getReal() {
-		return "REAL";
-	}
-
-	@Override
-	public String getDoublePrecision() {
-		return "DOUBLE PRECISION";
-	}
-
-	@Override
-	public String getCharacter(int nrOfChars) {
-		return "CHAR(" + nrOfChars + ")";
-	}
-
-	@Override
-	public String getCharacterVarying(int nrOfChars) {
-		return "VARCHAR(" + nrOfChars + ")";
-	}
-
-	@Override
-	public String getPolygon2D() {
-		return "GEOMETRY(POLYGON)";
-	}
-
-	@Override
-	public String getCreateUnloggedTable(String tableName, String columns) {
-		StringBuilder builder = new StringBuilder()
-		.append("create unlogged table ")
-		.append(tableName).append(" ")
-		.append(columns);
-
-		return builder.toString();
-	}
-
-	@Override
-	public String getCreateUnloggedTableAsSelectFrom(String targetTableName, String sourceTableName) {
-		StringBuilder builder = new StringBuilder()
-		.append("create unlogged table ")
-		.append(targetTableName).append(" ")
-		.append("as select * from ")
-		.append(sourceTableName);
-
-		return builder.toString();
-	}
-	
-	@Override
-	public String getNextSequenceValue(String sequence, String schema) {
-		return new StringBuilder("nextval('").append(schema).append(".").append(sequence).append("')").toString();
-	}
-	
-	@Override
-	public String getCurrentSequenceValue(String sequence, String schema) {
-		return new StringBuilder("currval('").append(schema).append(".").append(sequence).append("')").toString();
-	}
-	
-	@Override
-	public String getNextSequenceValuesQuery(String sequence, String schema) {
+    protected SQLAdapter(AbstractDatabaseAdapter databaseAdapter) {
+        super(databaseAdapter);
+    }
+
+    @Override
+    public String getInteger() {
+        return "INTEGER";
+    }
+
+    @Override
+    public String getSmallInt() {
+        return "SMALLINT";
+    }
+
+    @Override
+    public String getBigInt() {
+        return "BIGINT";
+    }
+
+    @Override
+    public String getNumeric() {
+        return "NUMERIC";
+    }
+
+    @Override
+    public String getNumeric(int precision) {
+        return "NUMERIC(" + precision + ")";
+    }
+
+    @Override
+    public String getNumeric(int precision, int scale) {
+        return "NUMERIC(" + precision + "," + scale + ")";
+    }
+
+    @Override
+    public String getReal() {
+        return "REAL";
+    }
+
+    @Override
+    public String getDoublePrecision() {
+        return "DOUBLE PRECISION";
+    }
+
+    @Override
+    public String getCharacter(int nrOfChars) {
+        return "CHAR(" + nrOfChars + ")";
+    }
+
+    @Override
+    public String getCharacterVarying(int nrOfChars) {
+        return "VARCHAR(" + nrOfChars + ")";
+    }
+
+    @Override
+    public String getPolygon2D() {
+        return "GEOMETRY(POLYGON)";
+    }
+
+    @Override
+    public String getCreateUnloggedTable(String tableName, String columns) {
+        return "create unlogged table " + tableName + " " + columns;
+    }
+
+    @Override
+    public String getCreateUnloggedTableAsSelectFrom(String targetTableName, String sourceTableName) {
+        return "create unlogged table " + targetTableName + " " + "as select * from " + sourceTableName;
+    }
+
+    @Override
+    public String getNextSequenceValue(String sequence) {
+        return "nextval('" + databaseAdapter.getConnectionDetails().getSchema() + "." + sequence + "')";
+    }
+
+    @Override
+    public String getCurrentSequenceValue(String sequence) {
+        return "currval('" + databaseAdapter.getConnectionDetails().getSchema() + "." + sequence + "')";
+    }
+
+    @Override
+	public String getNextSequenceValuesQuery(String sequence) {
 		return new StringBuilder("select ")
 		.append(resolveDatabaseOperationName("citydb_util.get_seq_values")).append("(")
-		.append("'").append(schema).append(".").append(sequence).append("'").append(",")
+		.append("'").append(databaseAdapter.getConnectionDetails().getSchema())
+		.append(".").append(sequence).append("'").append(",")
 		.append("?").append(")").toString();
 	}
-
-	@Override
-	public String getUnloggedIndexProperty() {
-		return "";
-	}
-	
-	@Override
-	public boolean requiresPseudoTableInSelect() {
-		return false;
-	}
-
-	@Override
-	public String getPseudoTableName() {
-		return "";
-	}
-	
-	@Override
-	public int getMaximumNumberOfItemsForInOperator() {
-		return 1000;
-	}
-	
-	@Override
-	public boolean spatialPredicateRequiresNoIndexHint() {
-		return false;
-	}
-
-	@Override
-	public String getHierarchicalGeometryQuery(String schema) {
-		StringBuilder query = new StringBuilder()
-		.append("WITH RECURSIVE geometry_rec (id, gmlid, parent_id, root_id, is_solid, is_composite, is_triangulated, is_xlink, is_reverse, geometry, implicit_geometry, solid_geometry, cityobject_id, level) ")
-		.append("AS (SELECT sg.id, sg.gmlid, sg.parent_id, sg.root_id, sg.is_solid, sg.is_composite, sg.is_triangulated, sg.is_xlink, sg.is_reverse, sg.geometry, sg.implicit_geometry, sg.solid_geometry, sg.cityobject_id, 1 AS level ")
-		.append("FROM ").append(schema).append(".surface_geometry sg WHERE sg.id=? UNION ALL ")
-		.append("SELECT sg.id, sg.gmlid, sg.parent_id, sg.root_id, sg.is_solid, sg.is_composite, sg.is_triangulated, sg.is_xlink, sg.is_reverse, sg.geometry, sg.implicit_geometry, sg.solid_geometry, sg.cityobject_id, g.level + 1 AS level ")
-		.append("FROM ").append(schema).append(".surface_geometry sg, geometry_rec g WHERE sg.parent_id=g.id) ")
-		.append("SELECT id, gmlid, parent_id, root_id, is_solid, is_composite, is_triangulated, is_xlink, is_reverse, geometry, implicit_geometry, ST_AsEWKT(solid_geometry) as solid_geometry, cityobject_id, level FROM geometry_rec");
-				
-		return query.toString();
-	}
-
-	@Override
-	public BlobImportAdapter getBlobImportAdapter(Connection connection, BlobType type, String schema) throws SQLException {
-		return new BlobImportAdapter(connection, type, schema);
-	}
-
-	@Override
-	public BlobExportAdapter getBlobExportAdapter(Connection connection, BlobType type) {
-		return new BlobExportAdapter(connection, type);
-	}
-
-	@Override
-	public PredicateToken getBinarySpatialPredicate(SpatialOperatorName operator, Column targetColumn, GeometryObject geometry, boolean negate) {
-		PlaceHolder<GeometryObject> placeHolder = new PlaceHolder<GeometryObject>(geometry);
-		StringLiteral trueLiteral = new StringLiteral("TRUE");
-		
-		switch (operator) {
-		case BBOX:
-			return !negate ? new BinaryComparisonOperator(targetColumn, "&&", placeHolder) :
-				LogicalOperationFactory.NOT(new BinaryComparisonOperator(targetColumn, "&&", placeHolder));
-		case INTERSECTS:
-			return ComparisonFactory.equalTo(new Function("ST_Intersects", targetColumn, placeHolder), trueLiteral, negate);
-		case EQUALS:
-			return ComparisonFactory.equalTo(new Function("ST_Equals", targetColumn, placeHolder), trueLiteral, negate);			
-		case DISJOINT:
-			return ComparisonFactory.equalTo(new Function("ST_Disjoint", targetColumn, placeHolder), trueLiteral, negate);
-		case TOUCHES:
-			return ComparisonFactory.equalTo(new Function("ST_Touches", targetColumn, placeHolder), trueLiteral, negate);			
-		case WITHIN:
-			return ComparisonFactory.equalTo(new Function("ST_Within", targetColumn, placeHolder), trueLiteral, negate);
-		case OVERLAPS:
-			return ComparisonFactory.equalTo(new Function("ST_Overlaps", targetColumn, placeHolder), trueLiteral, negate);
-		case CONTAINS:
-			return ComparisonFactory.equalTo(new Function("ST_Contains", targetColumn, placeHolder), trueLiteral, negate);
-		default:
-			break;
-		}
-		
-		return null;
-	}
-	
-	@Override
-	public PredicateToken getDistancePredicate(SpatialOperatorName operator, Column targetColumn, GeometryObject geometry, double distance, boolean negate) {
-		PlaceHolder<GeometryObject> placeHolder = new PlaceHolder<GeometryObject>(geometry);
-		StringLiteral trueLiteral = new StringLiteral("TRUE");
-		DoubleLiteral distanceLiteral = new DoubleLiteral(distance);
-		
-		switch (operator) {
-		case DWITHIN:
-			return ComparisonFactory.equalTo(new Function("ST_DWithin", targetColumn, placeHolder, distanceLiteral), trueLiteral, negate);			
-		case BEYOND:
-			return ComparisonFactory.equalTo(new Function("ST_DWithin", targetColumn, placeHolder, distanceLiteral), trueLiteral, !negate);
-		default:
-			break;
-		}		
-		
-		return null;
-	}
-
-	@Override
-	public Function getAggregateExtentFunction(Column envelope) {
-		return new Function("st_extent", envelope);
-	}
-	
-=======
-    protected SQLAdapter(AbstractDatabaseAdapter databaseAdapter) {
-        super(databaseAdapter);
-    }
-
-    @Override
-    public String getInteger() {
-        return "INTEGER";
-    }
-
-    @Override
-    public String getSmallInt() {
-        return "SMALLINT";
-    }
-
-    @Override
-    public String getBigInt() {
-        return "BIGINT";
-    }
-
-    @Override
-    public String getNumeric() {
-        return "NUMERIC";
-    }
-
-    @Override
-    public String getNumeric(int precision) {
-        return "NUMERIC(" + precision + ")";
-    }
-
-    @Override
-    public String getNumeric(int precision, int scale) {
-        return "NUMERIC(" + precision + "," + scale + ")";
-    }
-
-    @Override
-    public String getReal() {
-        return "REAL";
-    }
-
-    @Override
-    public String getDoublePrecision() {
-        return "DOUBLE PRECISION";
-    }
-
-    @Override
-    public String getCharacter(int nrOfChars) {
-        return "CHAR(" + nrOfChars + ")";
-    }
-
-    @Override
-    public String getCharacterVarying(int nrOfChars) {
-        return "VARCHAR(" + nrOfChars + ")";
-    }
-
-    @Override
-    public String getPolygon2D() {
-        return "GEOMETRY(POLYGON)";
-    }
-
-    @Override
-    public String getCreateUnloggedTable(String tableName, String columns) {
-        return "create unlogged table " + tableName + " " + columns;
-    }
-
-    @Override
-    public String getCreateUnloggedTableAsSelectFrom(String targetTableName, String sourceTableName) {
-        return "create unlogged table " + targetTableName + " " + "as select * from " + sourceTableName;
-    }
-
-    @Override
-    public String getNextSequenceValue(String sequence) {
-        return "nextval('" + databaseAdapter.getConnectionDetails().getSchema() + "." + sequence + "')";
-    }
-
-    @Override
-    public String getCurrentSequenceValue(String sequence) {
-        return "currval('" + databaseAdapter.getConnectionDetails().getSchema() + "." + sequence + "')";
-    }
-
-    @Override
-    public String getNextSequenceValuesQuery(String sequence) {
-        return "select " +
-                resolveDatabaseOperationName("citydb_util.get_seq_values") + "(" +
-                "'" + sequence + "'" + "," +
-                "?" + "," + "?" + ")";
-    }
 
     @Override
     public String getUnloggedIndexProperty() {
@@ -436,5 +236,4 @@
         return new Function("st_extent", envelope);
     }
 
->>>>>>> e2ff50f5
 }