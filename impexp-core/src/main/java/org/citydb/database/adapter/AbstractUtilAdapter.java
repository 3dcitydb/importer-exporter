/*
 * 3D City Database - The Open Source CityGML Database
 * http://www.3dcitydb.org/
 *
 * Copyright 2013 - 2017
 * Chair of Geoinformatics
 * Technical University of Munich, Germany
 * https://www.gis.bgu.tum.de/
 *
 * The 3D City Database is jointly developed with the following
 * cooperation partners:
 *
 * virtualcitySYSTEMS GmbH, Berlin <http://www.virtualcitysystems.de/>
 * M.O.S.S. Computer Grafik Systeme GmbH, Taufkirchen <http://www.moss.de/>
 *
 * Licensed under the Apache License, Version 2.0 (the "License");
 * you may not use this file except in compliance with the License.
 * You may obtain a copy of the License at
 *
 *     http://www.apache.org/licenses/LICENSE-2.0
 *
 * Unless required by applicable law or agreed to in writing, software
 * distributed under the License is distributed on an "AS IS" BASIS,
 * WITHOUT WARRANTIES OR CONDITIONS OF ANY KIND, either express or implied.
 * See the License for the specific language governing permissions and
 * limitations under the License.
 */
package org.citydb.database.adapter;

import org.citydb.config.geometry.BoundingBox;
import org.citydb.config.geometry.GeometryObject;
import org.citydb.config.project.database.DatabaseSrs;
import org.citydb.config.project.database.Workspace;
import org.citydb.database.adapter.IndexStatusInfo.IndexType;
import org.citydb.database.connection.ADEMetadata;
import org.citydb.database.connection.DatabaseMetaData;
import org.geotools.referencing.CRS;
import org.opengis.referencing.FactoryException;
import org.opengis.referencing.crs.CoordinateReferenceSystem;

import java.sql.CallableStatement;
import java.sql.Connection;
import java.sql.ResultSet;
import java.sql.SQLException;
import java.sql.Statement;
import java.sql.Types;
import java.util.ArrayList;
import java.util.List;
import java.util.concurrent.ConcurrentHashMap;

public abstract class AbstractUtilAdapter {
<<<<<<< HEAD
	protected final AbstractDatabaseAdapter databaseAdapter;
	protected final ConcurrentHashMap<Integer, DatabaseSrs> srsInfoMap;
	private final ConcurrentHashMap<Integer, CoordinateReferenceSystem> srsDefMap;

	protected CallableStatement interruptableCallableStatement;
	protected Statement interruptableStatement;
	protected volatile boolean isInterrupted;
	
	protected AbstractUtilAdapter(AbstractDatabaseAdapter databaseAdapter) {
		this.databaseAdapter = databaseAdapter;
		srsInfoMap = new ConcurrentHashMap<>();
		srsDefMap = new ConcurrentHashMap<Integer, CoordinateReferenceSystem>();
	}
	
	protected abstract void getCityDBVersion(DatabaseMetaData metaData, Connection connection) throws SQLException;
	protected abstract void getDatabaseMetaData(DatabaseMetaData metaData, String schema, Connection connection) throws SQLException;
	protected abstract void getSrsInfo(DatabaseSrs srs, Connection connection) throws SQLException;
	protected abstract String[] createDatabaseReport(String schema, Connection connection) throws SQLException;
	protected abstract BoundingBox calcBoundingBox(String schema, List<Integer> classIds, Connection connection) throws SQLException;
	protected abstract BoundingBox createBoundingBoxes(List<Integer> classIds, boolean onlyIfNull, Connection connection) throws SQLException;
	@Deprecated protected abstract BoundingBox transformBoundingBox(BoundingBox bbox, DatabaseSrs sourceSrs, DatabaseSrs targetSrs, Connection connection) throws SQLException;
	protected abstract GeometryObject transform(GeometryObject geometry, DatabaseSrs targetSrs, Connection connection) throws SQLException;
	protected abstract int get2DSrid(DatabaseSrs srs, Connection connection) throws SQLException;	
	protected abstract IndexStatusInfo manageIndexes(String operation, IndexType type, String schema, Connection connection) throws SQLException;
	protected abstract boolean updateTableStats(IndexType type, String schema, Connection connection) throws SQLException;
	public abstract DatabaseSrs getWGS843D();
	
	public DatabaseMetaData getDatabaseInfo() throws SQLException {
		Connection conn = null;

		try {
			conn = databaseAdapter.connectionPool.getConnection();

			// get vendor specific meta data
			java.sql.DatabaseMetaData vendorMetaData = conn.getMetaData();			

			// get 3dcitydb specific meta data
			DatabaseMetaData metaData = new DatabaseMetaData();
			getCityDBVersion(metaData, conn);
			getDatabaseMetaData(metaData, databaseAdapter.getConnectionDetails().getSchema(), conn);
			metaData.setDatabaseProductName(vendorMetaData.getDatabaseProductName());
			metaData.setDatabaseProductVersion(vendorMetaData.getDatabaseProductVersion());
			metaData.setDatabaseMajorVersion(vendorMetaData.getDatabaseMajorVersion());
			metaData.setDatabaseMinorVersion(vendorMetaData.getDatabaseMinorVersion());
			
			// put database srs info on internal map
			srsInfoMap.put(metaData.getReferenceSystem().getSrid(), metaData.getReferenceSystem());

			return metaData;
		} finally {
			if (conn != null) {
				try {
					conn.close();
				} catch (SQLException e) {
					throw e;
				}
			}
		}
	}

	public void getSrsInfo(DatabaseSrs srs) throws SQLException {
		Connection conn = null;

		try {
			conn = databaseAdapter.connectionPool.getConnection();			
			getSrsInfo(srs, conn);
			
			// put database srs info on internal map
			srsInfoMap.put(srs.getSrid(), srs);
		} finally {
			if (conn != null) {
				try {
					conn.close();
				} catch (SQLException e) {
					throw e;
				}

				conn = null;
			}
		}
	}
	
	public List<ADEMetadata> getADEInfo() {
		ArrayList<ADEMetadata> ades = new ArrayList<>();
		Connection conn = null;
		Statement stmt = null;
		ResultSet rs = null;

		try {
			conn = databaseAdapter.connectionPool.getConnection();
			stmt = conn.createStatement();
			StringBuilder query = new StringBuilder("select adeid, name, description, version, db_prefix from ")
					.append(databaseAdapter.getConnectionDetails().getSchema()).append(".ade");
			
			rs = stmt.executeQuery(query.toString());
			while (rs.next()) {
				ADEMetadata ade = new ADEMetadata();
				ade.setADEId(rs.getString(1));
				ade.setName(rs.getString(2));
				ade.setDescription(rs.getString(3));
				ade.setVersion(rs.getString(4));
				ade.setDBPrefix(rs.getString(5));
				ades.add(ade);
			}
		} catch (SQLException e) {
			// nothing to do
		} finally {
			if (rs != null) {
				try {
					rs.close();
				} catch (SQLException e) {
					//
				}

				rs = null;
			}

			if (stmt != null) {
				try {
					stmt.close();
				} catch (SQLException e) {
					//
				}

				stmt = null;
			}

			if (conn != null) {
				try {
					conn.close();
				} catch (SQLException e) {
					//
				}

				conn = null;
			}
		}
		
		return ades;
	}

	public String[] createDatabaseReport(Workspace workspace, String schema) throws SQLException {
		Connection conn = null;

		try {
			conn = databaseAdapter.connectionPool.getConnection();
			conn.setAutoCommit(true);			
			if (databaseAdapter.hasVersioningSupport())
				databaseAdapter.getWorkspaceManager().gotoWorkspace(conn, workspace);

			return createDatabaseReport(schema, conn);
		} finally {
			if (conn != null) {
				try {
					conn.close();
				} catch (SQLException e) {
					throw e;
				}
			}
		}
	}

	public BoundingBox calcBoundingBox(Workspace workspace, String schema, List<Integer> objectClassIds) throws SQLException {
		Connection conn = null;

		try {
			conn = databaseAdapter.connectionPool.getConnection();
			conn.setAutoCommit(true);			
			if (databaseAdapter.hasVersioningSupport())
				databaseAdapter.getWorkspaceManager().gotoWorkspace(conn, workspace);

			return calcBoundingBox(schema, objectClassIds, conn);
		} finally {
			if (conn != null) {
				try {
					conn.close();
				} catch (SQLException e) {
					throw e;
				}
			}
		}
	}

	public BoundingBox createBoundingBoxes(Workspace workspace, String schema, List<Integer> objectClassIds, boolean onlyIfNull) throws SQLException {
		BoundingBox bbox = null;
		Connection conn = null;

		try {
			conn = databaseAdapter.connectionPool.getConnection();
			conn.setAutoCommit(false);
			if (databaseAdapter.hasVersioningSupport())
				databaseAdapter.getWorkspaceManager().gotoWorkspace(conn, workspace);

			try {
				bbox = createBoundingBoxes(objectClassIds, onlyIfNull, conn);
				conn.commit();
				return bbox;				
			} catch (SQLException e) {
				conn.rollback();
				if (!isInterrupted)
					throw e;
			}
		} finally {
			if (conn != null) {
				try {
					conn.close();
				} catch (SQLException e) {
					throw e;
				}
			}
		}

		return bbox;
	}
	
	public IndexStatusInfo dropSpatialIndexes(String schema) throws SQLException {
		return dropIndexes(IndexType.SPATIAL, schema);
	}

	public IndexStatusInfo dropNormalIndexes(String schema) throws SQLException {
		return dropIndexes(IndexType.NORMAL, schema);
	}

	public IndexStatusInfo createSpatialIndexes(String schema) throws SQLException {
		return createIndexes(IndexType.SPATIAL, schema);
	}

	public IndexStatusInfo createNormalIndexes(String schema) throws SQLException {
		return createIndexes(IndexType.NORMAL, schema);
	}

	public IndexStatusInfo getStatusSpatialIndexes(String schema) throws SQLException {
		return getIndexStatus(IndexType.SPATIAL, schema);
	}

	public IndexStatusInfo getStatusNormalIndexes(String schema) throws SQLException {
		return getIndexStatus(IndexType.NORMAL, schema);
	}

	public IndexStatusInfo getIndexStatus(IndexType type, String schema) throws SQLException {
		String operation = type == IndexType.SPATIAL ? "citydb_idx.status_spatial_indexes" : "citydb_idx.status_normal_indexes";
		return manageIndexes(operation, type, schema);
	}

	private IndexStatusInfo createIndexes(IndexType type, String schema) throws SQLException {
		String operation = type == IndexType.SPATIAL ? "citydb_idx.create_spatial_indexes" : "citydb_idx.create_normal_indexes";
		return manageIndexes(operation, type, schema);
	}

	private IndexStatusInfo dropIndexes(IndexType type, String schema) throws SQLException {
		String operation = type == IndexType.SPATIAL ? "citydb_idx.drop_spatial_indexes" : "citydb_idx.drop_normal_indexes";
		return manageIndexes(operation, type, schema);
	}

	private IndexStatusInfo manageIndexes(String operation, IndexType type, String schema) throws SQLException {
		Connection conn = null;

		try {
			conn = databaseAdapter.connectionPool.getConnection();
			conn.setAutoCommit(true);
			return manageIndexes(operation, type, schema, conn);
		} finally {
			if (conn != null) {
				try {
					conn.close();
				} catch (SQLException e) {
					throw e;
				}
			}
		}
	}

	public boolean updateTableStatsSpatialColumns(String schema) throws SQLException {
		return updateTableStats(IndexType.SPATIAL, schema);
	}

	public boolean updateTableStatsNormalColumns(String schema) throws SQLException {
		return updateTableStats(IndexType.NORMAL, schema);
	}

	private boolean updateTableStats(IndexType type, String schema) throws SQLException {
		Connection conn = null;

		try {
			conn = databaseAdapter.connectionPool.getConnection();
			conn.setAutoCommit(true);
			return updateTableStats(type, schema, conn);
		} finally {
			if (conn != null) {
				try {
					conn.close();
				} catch (SQLException e) {
					throw e;
				}
			}
		}
	}

	public boolean isIndexEnabled(String tableName, String columnName) throws SQLException {
		return isIndexEnabled(tableName, columnName, databaseAdapter.getSchemaManager().getDefaultSchema());
	}

	public boolean isIndexEnabled(String tableName, String columnName, String schema) throws SQLException {
		boolean isIndexed = false;
		Connection conn = null;

		try {
			conn = databaseAdapter.connectionPool.getConnection();

			interruptableCallableStatement = conn.prepareCall("{? = call " + databaseAdapter.getSQLAdapter().resolveDatabaseOperationName("citydb_idx.index_status") + "(?, ?, ?)}");

			interruptableCallableStatement.setString(2, tableName);
			interruptableCallableStatement.setString(3, columnName);
			interruptableCallableStatement.setString(4, schema);
			interruptableCallableStatement.registerOutParameter(1, Types.VARCHAR);
			interruptableCallableStatement.executeUpdate();

			isIndexed = interruptableCallableStatement.getString(1).equals("VALID");
		} catch (SQLException e) {
			if (!isInterrupted)
				throw e;			
		} finally {
			if (interruptableCallableStatement != null) {
				try {
					interruptableCallableStatement.close();
				} catch (SQLException e) {
					throw e;
				}

				interruptableCallableStatement = null;
			}

			if (conn != null) {
				try {
					conn.close();
				} catch (SQLException e) {
					throw e;
				}
			}

			isInterrupted = false;
		}

		return isIndexed;
	}

	@Deprecated
	public BoundingBox transformBoundingBox(BoundingBox bbox, DatabaseSrs sourceSrs, DatabaseSrs targetSrs) throws SQLException {
		Connection conn = null;

		try {
			conn = databaseAdapter.connectionPool.getConnection();
			return transformBoundingBox(bbox, sourceSrs, targetSrs, conn);
		} finally {
			if (conn != null) {
				try {
					conn.close();
				} catch (SQLException e) {
					throw e;
				}
			}
		}
	}
	
	public GeometryObject transform(GeometryObject geometry, DatabaseSrs targetSrs) throws SQLException {
		Connection conn = null;

		try {
			conn = databaseAdapter.connectionPool.getConnection();		
			return transform(geometry, targetSrs, conn);
		} finally {
			if (conn != null) {
				try {
					conn.close();
				} catch (SQLException e) {
					throw e;
				}
			}
		}
	}

	public int get2DSrid(DatabaseSrs srs) throws SQLException {
		if (!srs.is3D())
			return srs.getSrid();

		Connection conn = null;

		try {
			conn = databaseAdapter.connectionPool.getConnection();
			return get2DSrid(srs, conn);
		} finally {
			if (conn != null) {
				try {
					conn.close();
				} catch (SQLException e) {
					throw e;
				}
			}
		}
	}

	public List<String> getAppearanceThemeList(Workspace workspace, String schema) throws SQLException {
		final String THEME_UNKNOWN = "<unknown>";

		Connection conn = null;
		Statement stmt = null;
		ResultSet rs = null;
		ArrayList<String> appearanceThemes = new ArrayList<String>();

		try {
			conn = databaseAdapter.connectionPool.getConnection();
			if (databaseAdapter.hasVersioningSupport())
				databaseAdapter.getWorkspaceManager().gotoWorkspace(conn, workspace);

			if (schema == null || schema.length() == 0)
				schema = databaseAdapter.getSchemaManager().getDefaultSchema();

			stmt = conn.createStatement();
			rs = stmt.executeQuery("select distinct theme from " + schema + ".appearance order by theme");

			while (rs.next()) {
				String thema = rs.getString(1);
				if (thema != null)
					appearanceThemes.add(rs.getString(1));
				else
					appearanceThemes.add(THEME_UNKNOWN);
			}
		} finally {
			if (rs != null) {
				try {
					rs.close();
				} catch (SQLException e) {
					throw e;
				}

				rs = null;
			}

			if (stmt != null) {
				try {
					stmt.close();
				} catch (SQLException e) {
					throw e;
				}

				stmt = null;
			}

			if (conn != null) {
				try {
					conn.close();
				} catch (SQLException e) {
					throw e;
				}

				conn = null;
			}
		}

		return appearanceThemes;
	}

	public int getNumGlobalAppearances(Workspace workspace, String schema) throws SQLException {
		Connection conn = null;
		Statement stmt = null;
		ResultSet rs = null;

		try {
			conn = databaseAdapter.connectionPool.getConnection();
			if (databaseAdapter.hasVersioningSupport())
				databaseAdapter.getWorkspaceManager().gotoWorkspace(conn, workspace);

			stmt = conn.createStatement();
			rs = stmt.executeQuery("select count(id) from " + schema + ".appearance where cityobject_id is null");

			if (rs.next()) 
				return rs.getInt(1);
			else
				throw new SQLException("Failed to discover number of global appearances.");

		} finally {
			if (rs != null) {
				try {
					rs.close();
				} catch (SQLException e) {
					throw e;
				}

				rs = null;
			}

			if (stmt != null) {
				try {
					stmt.close();
				} catch (SQLException e) {
					throw e;
				}

				stmt = null;
			}

			if (conn != null) {
				try {
					conn.close();
				} catch (SQLException e) {
					throw e;
				}

				conn = null;
			}
		}
	}

	public void interruptDatabaseOperation() {
		isInterrupted = true;

		try {
			if (interruptableCallableStatement != null)
				interruptableCallableStatement.cancel();
		} catch (SQLException e) {
			//
		}

		try {
			if (interruptableStatement != null)
				interruptableStatement.cancel();
		} catch (SQLException e) {
			//
		}
	}

	public CoordinateReferenceSystem decodeDatabaseSrs(DatabaseSrs srs) throws FactoryException {
		if (srsDefMap.containsKey(srs.getSrid()))
			return srsDefMap.get(srs.getSrid());

		CoordinateReferenceSystem tmp = null;

		try {
			tmp = CRS.decode("EPSG:" + srs.getSrid());
		} catch (FactoryException e) {
			// 
		}


		if (tmp == null) {
			try {
				tmp = CRS.decode(srs.getGMLSrsName());
			} catch (FactoryException e) {
				// 
			}
		}

		if (tmp == null) {
			if (srs.getWkText() != null)
				tmp = CRS.parseWKT(srs.getWkText());
			else 
				throw new FactoryException("Failed to load SRS information for reference system " + srs.getDescription());
		}

		srsDefMap.putIfAbsent(srs.getSrid(), tmp);
		return tmp;
	}
=======
    protected final AbstractDatabaseAdapter databaseAdapter;
    protected final ConcurrentHashMap<Integer, DatabaseSrs> srsInfoMap;
    private final ConcurrentHashMap<Integer, CoordinateReferenceSystem> srsDefMap;

    protected CallableStatement interruptableCallableStatement;
    protected Statement interruptableStatement;
    protected volatile boolean isInterrupted;

    protected AbstractUtilAdapter(AbstractDatabaseAdapter databaseAdapter) {
        this.databaseAdapter = databaseAdapter;
        srsInfoMap = new ConcurrentHashMap<>();
        srsDefMap = new ConcurrentHashMap<>();
    }

    protected abstract void getCityDBVersion(DatabaseMetaData metaData, Connection connection) throws SQLException;
    protected abstract void getDatabaseMetaData(DatabaseMetaData metaData, Connection connection) throws SQLException;
    protected abstract void getSrsInfo(DatabaseSrs srs, Connection connection) throws SQLException;
    protected abstract String[] createDatabaseReport(String schema, Connection connection) throws SQLException;
    protected abstract BoundingBox calcBoundingBox(String schema, List<Integer> classIds, Connection connection) throws SQLException;
    protected abstract BoundingBox createBoundingBoxes(List<Integer> classIds, boolean onlyIfNull, Connection connection) throws SQLException;
    @Deprecated protected abstract BoundingBox transformBoundingBox(BoundingBox bbox, DatabaseSrs sourceSrs, DatabaseSrs targetSrs, Connection connection) throws SQLException;
    protected abstract GeometryObject transform(GeometryObject geometry, DatabaseSrs targetSrs, Connection connection) throws SQLException;
    protected abstract int get2DSrid(DatabaseSrs srs, Connection connection) throws SQLException;
    protected abstract IndexStatusInfo manageIndexes(String operation, IndexType type, String schema, Connection connection) throws SQLException;
    protected abstract boolean updateTableStats(IndexType type, String schema, Connection connection) throws SQLException;
    public abstract DatabaseSrs getWGS843D();

    public DatabaseMetaData getDatabaseInfo() throws SQLException {
        try (Connection conn = databaseAdapter.connectionPool.getConnection()) {
            // get vendor specific meta data
            java.sql.DatabaseMetaData vendorMetaData = conn.getMetaData();

            // get 3dcitydb specific meta data
            DatabaseMetaData metaData = new DatabaseMetaData(databaseAdapter.getConnectionDetails());
            getCityDBVersion(metaData, conn);
            getDatabaseMetaData(metaData, conn);
            metaData.setDatabaseProductName(vendorMetaData.getDatabaseProductName());
            metaData.setDatabaseProductVersion(vendorMetaData.getDatabaseProductVersion());
            metaData.setDatabaseMajorVersion(vendorMetaData.getDatabaseMajorVersion());
            metaData.setDatabaseMinorVersion(vendorMetaData.getDatabaseMinorVersion());

            // put database srs info on internal map
            srsInfoMap.put(metaData.getReferenceSystem().getSrid(), metaData.getReferenceSystem());

            return metaData;
        }
    }

    public void getSrsInfo(DatabaseSrs srs) throws SQLException {
        try (Connection conn = databaseAdapter.connectionPool.getConnection()) {
            getSrsInfo(srs, conn);

            // put database srs info on internal map
            srsInfoMap.put(srs.getSrid(), srs);
        }
    }

    public List<ADEMetadata> getADEInfo() {
        ArrayList<ADEMetadata> ades = new ArrayList<>();

        try (Connection conn = databaseAdapter.connectionPool.getConnection();
             Statement stmt = conn.createStatement();
             ResultSet rs = stmt.executeQuery("select adeid, name, description, version, db_prefix from " +
                     databaseAdapter.getConnectionDetails().getSchema() + ".ade")) {
            while (rs.next()) {
                ADEMetadata ade = new ADEMetadata();
                ade.setADEId(rs.getString(1));
                ade.setName(rs.getString(2));
                ade.setDescription(rs.getString(3));
                ade.setVersion(rs.getString(4));
                ade.setDBPrefix(rs.getString(5));
                ades.add(ade);
            }
        } catch (SQLException e) {
            // nothing to do
        }

        return ades;
    }

    public String[] createDatabaseReport(Workspace workspace) throws SQLException {
        String schema = databaseAdapter.getConnectionDetails().getSchema();

        try (Connection conn = databaseAdapter.connectionPool.getConnection()) {
            conn.setAutoCommit(true);
            if (databaseAdapter.hasVersioningSupport())
                databaseAdapter.getWorkspaceManager().gotoWorkspace(conn, workspace);

            return createDatabaseReport(schema, conn);
        }
    }

    public BoundingBox calcBoundingBox(Workspace workspace, List<Integer> objectClassIds) throws SQLException {
        String schema = databaseAdapter.getConnectionDetails().getSchema();

        try (Connection conn = databaseAdapter.connectionPool.getConnection()) {
            conn.setAutoCommit(true);
            if (databaseAdapter.hasVersioningSupport())
                databaseAdapter.getWorkspaceManager().gotoWorkspace(conn, workspace);

            return calcBoundingBox(schema, objectClassIds, conn);
        }
    }

    public BoundingBox createBoundingBoxes(Workspace workspace, List<Integer> objectClassIds, boolean onlyIfNull) throws SQLException {
        BoundingBox bbox = null;

        try (Connection conn = databaseAdapter.connectionPool.getConnection()) {
            conn.setAutoCommit(false);
            if (databaseAdapter.hasVersioningSupport())
                databaseAdapter.getWorkspaceManager().gotoWorkspace(conn, workspace);

            try {
                bbox = createBoundingBoxes(objectClassIds, onlyIfNull, conn);
                conn.commit();
                return bbox;
            } catch (SQLException e) {
                conn.rollback();
                if (!isInterrupted)
                    throw e;
            }
        }

        return bbox;
    }

    public IndexStatusInfo dropSpatialIndexes() throws SQLException {
        return dropIndexes(IndexType.SPATIAL);
    }

    public IndexStatusInfo dropNormalIndexes() throws SQLException {
        return dropIndexes(IndexType.NORMAL);
    }

    public IndexStatusInfo createSpatialIndexes() throws SQLException {
        return createIndexes(IndexType.SPATIAL);
    }

    public IndexStatusInfo createNormalIndexes() throws SQLException {
        return createIndexes(IndexType.NORMAL);
    }

    public IndexStatusInfo getStatusSpatialIndexes() throws SQLException {
        return getIndexStatus(IndexType.SPATIAL);
    }

    public IndexStatusInfo getStatusNormalIndexes() throws SQLException {
        return getIndexStatus(IndexType.NORMAL);
    }

    public IndexStatusInfo getIndexStatus(IndexType type) throws SQLException {
        String operation = type == IndexType.SPATIAL ? "citydb_idx.status_spatial_indexes" : "citydb_idx.status_normal_indexes";
        return manageIndexes(operation, type);
    }

    private IndexStatusInfo createIndexes(IndexType type) throws SQLException {
        String operation = type == IndexType.SPATIAL ? "citydb_idx.create_spatial_indexes" : "citydb_idx.create_normal_indexes";
        return manageIndexes(operation, type);
    }

    private IndexStatusInfo dropIndexes(IndexType type) throws SQLException {
        String operation = type == IndexType.SPATIAL ? "citydb_idx.drop_spatial_indexes" : "citydb_idx.drop_normal_indexes";
        return manageIndexes(operation, type);
    }

    private IndexStatusInfo manageIndexes(String operation, IndexType type) throws SQLException {
        String schema = databaseAdapter.getConnectionDetails().getSchema();

        try (Connection conn = databaseAdapter.connectionPool.getConnection()) {
            conn.setAutoCommit(true);
            return manageIndexes(operation, type, schema, conn);
        }
    }

    public boolean updateTableStatsSpatialColumns() throws SQLException {
        return updateTableStats(IndexType.SPATIAL);
    }

    public boolean updateTableStatsNormalColumns() throws SQLException {
        return updateTableStats(IndexType.NORMAL);
    }

    private boolean updateTableStats(IndexType type) throws SQLException {
        String schema = databaseAdapter.getConnectionDetails().getSchema();

        try (Connection conn = databaseAdapter.connectionPool.getConnection()) {
            conn.setAutoCommit(true);
            return updateTableStats(type, schema, conn);
        }
    }

    public boolean isIndexEnabled(String tableName, String columnName) throws SQLException {
        String schema = databaseAdapter.getConnectionDetails().getSchema();
        boolean isIndexed = false;

        try (Connection conn = databaseAdapter.connectionPool.getConnection()) {
            interruptableCallableStatement = conn.prepareCall("{? = call " + databaseAdapter.getSQLAdapter().resolveDatabaseOperationName("citydb_idx.index_status") + "(?, ?, ?)}");

            interruptableCallableStatement.setString(2, tableName);
            interruptableCallableStatement.setString(3, columnName);
            interruptableCallableStatement.setString(4, schema);
            interruptableCallableStatement.registerOutParameter(1, Types.VARCHAR);
            interruptableCallableStatement.executeUpdate();

            isIndexed = interruptableCallableStatement.getString(1).equals("VALID");
        } catch (SQLException e) {
            if (!isInterrupted)
                throw e;
        } finally {
            if (interruptableCallableStatement != null) {
                interruptableCallableStatement.close();
                interruptableCallableStatement = null;
            }

            isInterrupted = false;
        }

        return isIndexed;
    }

    @Deprecated
    public BoundingBox transformBoundingBox(BoundingBox bbox, DatabaseSrs sourceSrs, DatabaseSrs targetSrs) throws SQLException {
        try (Connection conn = databaseAdapter.connectionPool.getConnection()) {
            return transformBoundingBox(bbox, sourceSrs, targetSrs, conn);
        }
    }

    public GeometryObject transform(GeometryObject geometry, DatabaseSrs targetSrs) throws SQLException {
        try (Connection conn = databaseAdapter.connectionPool.getConnection()) {
            return transform(geometry, targetSrs, conn);
        }
    }

    public int get2DSrid(DatabaseSrs srs) throws SQLException {
        if (!srs.is3D())
            return srs.getSrid();

        try (Connection conn = databaseAdapter.connectionPool.getConnection()) {
            return get2DSrid(srs, conn);
        }
    }

    public List<String> getAppearanceThemeList(Workspace workspace) throws SQLException {
        final String THEME_UNKNOWN = "<unknown>";
        ArrayList<String> appearanceThemes = new ArrayList<>();

        try (Connection conn = databaseAdapter.connectionPool.getConnection()) {
            if (databaseAdapter.hasVersioningSupport())
                databaseAdapter.getWorkspaceManager().gotoWorkspace(conn, workspace);

            try (Statement stmt = conn.createStatement();
                 ResultSet rs = stmt.executeQuery("select distinct theme from " +
                         databaseAdapter.getConnectionDetails().getSchema() +
                         ".appearance order by theme")) {
                while (rs.next()) {
                    String thema = rs.getString(1);
                    if (thema != null)
                        appearanceThemes.add(rs.getString(1));
                    else
                        appearanceThemes.add(THEME_UNKNOWN);
                }
            }

            return appearanceThemes;
        }
    }

    public int getNumGlobalAppearances(Workspace workspace) throws SQLException {
        try (Connection conn = databaseAdapter.connectionPool.getConnection()) {
            if (databaseAdapter.hasVersioningSupport())
                databaseAdapter.getWorkspaceManager().gotoWorkspace(conn, workspace);

            try (Statement stmt = conn.createStatement();
                 ResultSet rs = stmt.executeQuery("select count(id) from " +
                         databaseAdapter.getConnectionDetails().getSchema() +
                         ".appearance where cityobject_id is null")) {
                if (rs.next())
                    return rs.getInt(1);
                else
                    throw new SQLException("Failed to discover number of global appearances.");
            }
        }
    }

    public void interruptDatabaseOperation() {
        isInterrupted = true;

        try {
            if (interruptableCallableStatement != null)
                interruptableCallableStatement.cancel();
        } catch (SQLException e) {
            //
        }

        try {
            if (interruptableStatement != null)
                interruptableStatement.cancel();
        } catch (SQLException e) {
            //
        }
    }

    public CoordinateReferenceSystem decodeDatabaseSrs(DatabaseSrs srs) throws FactoryException {
        if (srsDefMap.containsKey(srs.getSrid()))
            return srsDefMap.get(srs.getSrid());

        CoordinateReferenceSystem tmp = null;

        try {
            tmp = CRS.decode("EPSG:" + srs.getSrid());
        } catch (FactoryException e) {
            //
        }

        if (tmp == null) {
            try {
                tmp = CRS.decode(srs.getGMLSrsName());
            } catch (FactoryException e) {
                //
            }
        }

        if (tmp == null) {
            if (srs.getWkText() != null)
                tmp = CRS.parseWKT(srs.getWkText());
            else
                throw new FactoryException("Failed to load SRS information for reference system " + srs.getDescription());
        }

        srsDefMap.putIfAbsent(srs.getSrid(), tmp);
        return tmp;
    }
>>>>>>> e2ff50f5
}<|MERGE_RESOLUTION|>--- conflicted
+++ resolved
@@ -49,570 +49,7 @@
 import java.util.concurrent.ConcurrentHashMap;
 
 public abstract class AbstractUtilAdapter {
-<<<<<<< HEAD
-	protected final AbstractDatabaseAdapter databaseAdapter;
-	protected final ConcurrentHashMap<Integer, DatabaseSrs> srsInfoMap;
-	private final ConcurrentHashMap<Integer, CoordinateReferenceSystem> srsDefMap;
-
-	protected CallableStatement interruptableCallableStatement;
-	protected Statement interruptableStatement;
-	protected volatile boolean isInterrupted;
-	
-	protected AbstractUtilAdapter(AbstractDatabaseAdapter databaseAdapter) {
-		this.databaseAdapter = databaseAdapter;
-		srsInfoMap = new ConcurrentHashMap<>();
-		srsDefMap = new ConcurrentHashMap<Integer, CoordinateReferenceSystem>();
-	}
-	
-	protected abstract void getCityDBVersion(DatabaseMetaData metaData, Connection connection) throws SQLException;
-	protected abstract void getDatabaseMetaData(DatabaseMetaData metaData, String schema, Connection connection) throws SQLException;
-	protected abstract void getSrsInfo(DatabaseSrs srs, Connection connection) throws SQLException;
-	protected abstract String[] createDatabaseReport(String schema, Connection connection) throws SQLException;
-	protected abstract BoundingBox calcBoundingBox(String schema, List<Integer> classIds, Connection connection) throws SQLException;
-	protected abstract BoundingBox createBoundingBoxes(List<Integer> classIds, boolean onlyIfNull, Connection connection) throws SQLException;
-	@Deprecated protected abstract BoundingBox transformBoundingBox(BoundingBox bbox, DatabaseSrs sourceSrs, DatabaseSrs targetSrs, Connection connection) throws SQLException;
-	protected abstract GeometryObject transform(GeometryObject geometry, DatabaseSrs targetSrs, Connection connection) throws SQLException;
-	protected abstract int get2DSrid(DatabaseSrs srs, Connection connection) throws SQLException;	
-	protected abstract IndexStatusInfo manageIndexes(String operation, IndexType type, String schema, Connection connection) throws SQLException;
-	protected abstract boolean updateTableStats(IndexType type, String schema, Connection connection) throws SQLException;
-	public abstract DatabaseSrs getWGS843D();
-	
-	public DatabaseMetaData getDatabaseInfo() throws SQLException {
-		Connection conn = null;
-
-		try {
-			conn = databaseAdapter.connectionPool.getConnection();
-
-			// get vendor specific meta data
-			java.sql.DatabaseMetaData vendorMetaData = conn.getMetaData();			
-
-			// get 3dcitydb specific meta data
-			DatabaseMetaData metaData = new DatabaseMetaData();
-			getCityDBVersion(metaData, conn);
-			getDatabaseMetaData(metaData, databaseAdapter.getConnectionDetails().getSchema(), conn);
-			metaData.setDatabaseProductName(vendorMetaData.getDatabaseProductName());
-			metaData.setDatabaseProductVersion(vendorMetaData.getDatabaseProductVersion());
-			metaData.setDatabaseMajorVersion(vendorMetaData.getDatabaseMajorVersion());
-			metaData.setDatabaseMinorVersion(vendorMetaData.getDatabaseMinorVersion());
-			
-			// put database srs info on internal map
-			srsInfoMap.put(metaData.getReferenceSystem().getSrid(), metaData.getReferenceSystem());
-
-			return metaData;
-		} finally {
-			if (conn != null) {
-				try {
-					conn.close();
-				} catch (SQLException e) {
-					throw e;
-				}
-			}
-		}
-	}
-
-	public void getSrsInfo(DatabaseSrs srs) throws SQLException {
-		Connection conn = null;
-
-		try {
-			conn = databaseAdapter.connectionPool.getConnection();			
-			getSrsInfo(srs, conn);
-			
-			// put database srs info on internal map
-			srsInfoMap.put(srs.getSrid(), srs);
-		} finally {
-			if (conn != null) {
-				try {
-					conn.close();
-				} catch (SQLException e) {
-					throw e;
-				}
-
-				conn = null;
-			}
-		}
-	}
-	
-	public List<ADEMetadata> getADEInfo() {
-		ArrayList<ADEMetadata> ades = new ArrayList<>();
-		Connection conn = null;
-		Statement stmt = null;
-		ResultSet rs = null;
-
-		try {
-			conn = databaseAdapter.connectionPool.getConnection();
-			stmt = conn.createStatement();
-			StringBuilder query = new StringBuilder("select adeid, name, description, version, db_prefix from ")
-					.append(databaseAdapter.getConnectionDetails().getSchema()).append(".ade");
-			
-			rs = stmt.executeQuery(query.toString());
-			while (rs.next()) {
-				ADEMetadata ade = new ADEMetadata();
-				ade.setADEId(rs.getString(1));
-				ade.setName(rs.getString(2));
-				ade.setDescription(rs.getString(3));
-				ade.setVersion(rs.getString(4));
-				ade.setDBPrefix(rs.getString(5));
-				ades.add(ade);
-			}
-		} catch (SQLException e) {
-			// nothing to do
-		} finally {
-			if (rs != null) {
-				try {
-					rs.close();
-				} catch (SQLException e) {
-					//
-				}
-
-				rs = null;
-			}
-
-			if (stmt != null) {
-				try {
-					stmt.close();
-				} catch (SQLException e) {
-					//
-				}
-
-				stmt = null;
-			}
-
-			if (conn != null) {
-				try {
-					conn.close();
-				} catch (SQLException e) {
-					//
-				}
-
-				conn = null;
-			}
-		}
-		
-		return ades;
-	}
-
-	public String[] createDatabaseReport(Workspace workspace, String schema) throws SQLException {
-		Connection conn = null;
-
-		try {
-			conn = databaseAdapter.connectionPool.getConnection();
-			conn.setAutoCommit(true);			
-			if (databaseAdapter.hasVersioningSupport())
-				databaseAdapter.getWorkspaceManager().gotoWorkspace(conn, workspace);
-
-			return createDatabaseReport(schema, conn);
-		} finally {
-			if (conn != null) {
-				try {
-					conn.close();
-				} catch (SQLException e) {
-					throw e;
-				}
-			}
-		}
-	}
-
-	public BoundingBox calcBoundingBox(Workspace workspace, String schema, List<Integer> objectClassIds) throws SQLException {
-		Connection conn = null;
-
-		try {
-			conn = databaseAdapter.connectionPool.getConnection();
-			conn.setAutoCommit(true);			
-			if (databaseAdapter.hasVersioningSupport())
-				databaseAdapter.getWorkspaceManager().gotoWorkspace(conn, workspace);
-
-			return calcBoundingBox(schema, objectClassIds, conn);
-		} finally {
-			if (conn != null) {
-				try {
-					conn.close();
-				} catch (SQLException e) {
-					throw e;
-				}
-			}
-		}
-	}
-
-	public BoundingBox createBoundingBoxes(Workspace workspace, String schema, List<Integer> objectClassIds, boolean onlyIfNull) throws SQLException {
-		BoundingBox bbox = null;
-		Connection conn = null;
-
-		try {
-			conn = databaseAdapter.connectionPool.getConnection();
-			conn.setAutoCommit(false);
-			if (databaseAdapter.hasVersioningSupport())
-				databaseAdapter.getWorkspaceManager().gotoWorkspace(conn, workspace);
-
-			try {
-				bbox = createBoundingBoxes(objectClassIds, onlyIfNull, conn);
-				conn.commit();
-				return bbox;				
-			} catch (SQLException e) {
-				conn.rollback();
-				if (!isInterrupted)
-					throw e;
-			}
-		} finally {
-			if (conn != null) {
-				try {
-					conn.close();
-				} catch (SQLException e) {
-					throw e;
-				}
-			}
-		}
-
-		return bbox;
-	}
-	
-	public IndexStatusInfo dropSpatialIndexes(String schema) throws SQLException {
-		return dropIndexes(IndexType.SPATIAL, schema);
-	}
-
-	public IndexStatusInfo dropNormalIndexes(String schema) throws SQLException {
-		return dropIndexes(IndexType.NORMAL, schema);
-	}
-
-	public IndexStatusInfo createSpatialIndexes(String schema) throws SQLException {
-		return createIndexes(IndexType.SPATIAL, schema);
-	}
-
-	public IndexStatusInfo createNormalIndexes(String schema) throws SQLException {
-		return createIndexes(IndexType.NORMAL, schema);
-	}
-
-	public IndexStatusInfo getStatusSpatialIndexes(String schema) throws SQLException {
-		return getIndexStatus(IndexType.SPATIAL, schema);
-	}
-
-	public IndexStatusInfo getStatusNormalIndexes(String schema) throws SQLException {
-		return getIndexStatus(IndexType.NORMAL, schema);
-	}
-
-	public IndexStatusInfo getIndexStatus(IndexType type, String schema) throws SQLException {
-		String operation = type == IndexType.SPATIAL ? "citydb_idx.status_spatial_indexes" : "citydb_idx.status_normal_indexes";
-		return manageIndexes(operation, type, schema);
-	}
-
-	private IndexStatusInfo createIndexes(IndexType type, String schema) throws SQLException {
-		String operation = type == IndexType.SPATIAL ? "citydb_idx.create_spatial_indexes" : "citydb_idx.create_normal_indexes";
-		return manageIndexes(operation, type, schema);
-	}
-
-	private IndexStatusInfo dropIndexes(IndexType type, String schema) throws SQLException {
-		String operation = type == IndexType.SPATIAL ? "citydb_idx.drop_spatial_indexes" : "citydb_idx.drop_normal_indexes";
-		return manageIndexes(operation, type, schema);
-	}
-
-	private IndexStatusInfo manageIndexes(String operation, IndexType type, String schema) throws SQLException {
-		Connection conn = null;
-
-		try {
-			conn = databaseAdapter.connectionPool.getConnection();
-			conn.setAutoCommit(true);
-			return manageIndexes(operation, type, schema, conn);
-		} finally {
-			if (conn != null) {
-				try {
-					conn.close();
-				} catch (SQLException e) {
-					throw e;
-				}
-			}
-		}
-	}
-
-	public boolean updateTableStatsSpatialColumns(String schema) throws SQLException {
-		return updateTableStats(IndexType.SPATIAL, schema);
-	}
-
-	public boolean updateTableStatsNormalColumns(String schema) throws SQLException {
-		return updateTableStats(IndexType.NORMAL, schema);
-	}
-
-	private boolean updateTableStats(IndexType type, String schema) throws SQLException {
-		Connection conn = null;
-
-		try {
-			conn = databaseAdapter.connectionPool.getConnection();
-			conn.setAutoCommit(true);
-			return updateTableStats(type, schema, conn);
-		} finally {
-			if (conn != null) {
-				try {
-					conn.close();
-				} catch (SQLException e) {
-					throw e;
-				}
-			}
-		}
-	}
-
-	public boolean isIndexEnabled(String tableName, String columnName) throws SQLException {
-		return isIndexEnabled(tableName, columnName, databaseAdapter.getSchemaManager().getDefaultSchema());
-	}
-
-	public boolean isIndexEnabled(String tableName, String columnName, String schema) throws SQLException {
-		boolean isIndexed = false;
-		Connection conn = null;
-
-		try {
-			conn = databaseAdapter.connectionPool.getConnection();
-
-			interruptableCallableStatement = conn.prepareCall("{? = call " + databaseAdapter.getSQLAdapter().resolveDatabaseOperationName("citydb_idx.index_status") + "(?, ?, ?)}");
-
-			interruptableCallableStatement.setString(2, tableName);
-			interruptableCallableStatement.setString(3, columnName);
-			interruptableCallableStatement.setString(4, schema);
-			interruptableCallableStatement.registerOutParameter(1, Types.VARCHAR);
-			interruptableCallableStatement.executeUpdate();
-
-			isIndexed = interruptableCallableStatement.getString(1).equals("VALID");
-		} catch (SQLException e) {
-			if (!isInterrupted)
-				throw e;			
-		} finally {
-			if (interruptableCallableStatement != null) {
-				try {
-					interruptableCallableStatement.close();
-				} catch (SQLException e) {
-					throw e;
-				}
-
-				interruptableCallableStatement = null;
-			}
-
-			if (conn != null) {
-				try {
-					conn.close();
-				} catch (SQLException e) {
-					throw e;
-				}
-			}
-
-			isInterrupted = false;
-		}
-
-		return isIndexed;
-	}
-
-	@Deprecated
-	public BoundingBox transformBoundingBox(BoundingBox bbox, DatabaseSrs sourceSrs, DatabaseSrs targetSrs) throws SQLException {
-		Connection conn = null;
-
-		try {
-			conn = databaseAdapter.connectionPool.getConnection();
-			return transformBoundingBox(bbox, sourceSrs, targetSrs, conn);
-		} finally {
-			if (conn != null) {
-				try {
-					conn.close();
-				} catch (SQLException e) {
-					throw e;
-				}
-			}
-		}
-	}
-	
-	public GeometryObject transform(GeometryObject geometry, DatabaseSrs targetSrs) throws SQLException {
-		Connection conn = null;
-
-		try {
-			conn = databaseAdapter.connectionPool.getConnection();		
-			return transform(geometry, targetSrs, conn);
-		} finally {
-			if (conn != null) {
-				try {
-					conn.close();
-				} catch (SQLException e) {
-					throw e;
-				}
-			}
-		}
-	}
-
-	public int get2DSrid(DatabaseSrs srs) throws SQLException {
-		if (!srs.is3D())
-			return srs.getSrid();
-
-		Connection conn = null;
-
-		try {
-			conn = databaseAdapter.connectionPool.getConnection();
-			return get2DSrid(srs, conn);
-		} finally {
-			if (conn != null) {
-				try {
-					conn.close();
-				} catch (SQLException e) {
-					throw e;
-				}
-			}
-		}
-	}
-
-	public List<String> getAppearanceThemeList(Workspace workspace, String schema) throws SQLException {
-		final String THEME_UNKNOWN = "<unknown>";
-
-		Connection conn = null;
-		Statement stmt = null;
-		ResultSet rs = null;
-		ArrayList<String> appearanceThemes = new ArrayList<String>();
-
-		try {
-			conn = databaseAdapter.connectionPool.getConnection();
-			if (databaseAdapter.hasVersioningSupport())
-				databaseAdapter.getWorkspaceManager().gotoWorkspace(conn, workspace);
-
-			if (schema == null || schema.length() == 0)
-				schema = databaseAdapter.getSchemaManager().getDefaultSchema();
-
-			stmt = conn.createStatement();
-			rs = stmt.executeQuery("select distinct theme from " + schema + ".appearance order by theme");
-
-			while (rs.next()) {
-				String thema = rs.getString(1);
-				if (thema != null)
-					appearanceThemes.add(rs.getString(1));
-				else
-					appearanceThemes.add(THEME_UNKNOWN);
-			}
-		} finally {
-			if (rs != null) {
-				try {
-					rs.close();
-				} catch (SQLException e) {
-					throw e;
-				}
-
-				rs = null;
-			}
-
-			if (stmt != null) {
-				try {
-					stmt.close();
-				} catch (SQLException e) {
-					throw e;
-				}
-
-				stmt = null;
-			}
-
-			if (conn != null) {
-				try {
-					conn.close();
-				} catch (SQLException e) {
-					throw e;
-				}
-
-				conn = null;
-			}
-		}
-
-		return appearanceThemes;
-	}
-
-	public int getNumGlobalAppearances(Workspace workspace, String schema) throws SQLException {
-		Connection conn = null;
-		Statement stmt = null;
-		ResultSet rs = null;
-
-		try {
-			conn = databaseAdapter.connectionPool.getConnection();
-			if (databaseAdapter.hasVersioningSupport())
-				databaseAdapter.getWorkspaceManager().gotoWorkspace(conn, workspace);
-
-			stmt = conn.createStatement();
-			rs = stmt.executeQuery("select count(id) from " + schema + ".appearance where cityobject_id is null");
-
-			if (rs.next()) 
-				return rs.getInt(1);
-			else
-				throw new SQLException("Failed to discover number of global appearances.");
-
-		} finally {
-			if (rs != null) {
-				try {
-					rs.close();
-				} catch (SQLException e) {
-					throw e;
-				}
-
-				rs = null;
-			}
-
-			if (stmt != null) {
-				try {
-					stmt.close();
-				} catch (SQLException e) {
-					throw e;
-				}
-
-				stmt = null;
-			}
-
-			if (conn != null) {
-				try {
-					conn.close();
-				} catch (SQLException e) {
-					throw e;
-				}
-
-				conn = null;
-			}
-		}
-	}
-
-	public void interruptDatabaseOperation() {
-		isInterrupted = true;
-
-		try {
-			if (interruptableCallableStatement != null)
-				interruptableCallableStatement.cancel();
-		} catch (SQLException e) {
-			//
-		}
-
-		try {
-			if (interruptableStatement != null)
-				interruptableStatement.cancel();
-		} catch (SQLException e) {
-			//
-		}
-	}
-
-	public CoordinateReferenceSystem decodeDatabaseSrs(DatabaseSrs srs) throws FactoryException {
-		if (srsDefMap.containsKey(srs.getSrid()))
-			return srsDefMap.get(srs.getSrid());
-
-		CoordinateReferenceSystem tmp = null;
-
-		try {
-			tmp = CRS.decode("EPSG:" + srs.getSrid());
-		} catch (FactoryException e) {
-			// 
-		}
-
-
-		if (tmp == null) {
-			try {
-				tmp = CRS.decode(srs.getGMLSrsName());
-			} catch (FactoryException e) {
-				// 
-			}
-		}
-
-		if (tmp == null) {
-			if (srs.getWkText() != null)
-				tmp = CRS.parseWKT(srs.getWkText());
-			else 
-				throw new FactoryException("Failed to load SRS information for reference system " + srs.getDescription());
-		}
-
-		srsDefMap.putIfAbsent(srs.getSrid(), tmp);
-		return tmp;
-	}
-=======
+
     protected final AbstractDatabaseAdapter databaseAdapter;
     protected final ConcurrentHashMap<Integer, DatabaseSrs> srsInfoMap;
     private final ConcurrentHashMap<Integer, CoordinateReferenceSystem> srsDefMap;
@@ -945,5 +382,4 @@
         srsDefMap.putIfAbsent(srs.getSrid(), tmp);
         return tmp;
     }
->>>>>>> e2ff50f5
 }