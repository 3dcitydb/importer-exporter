/*
 * 3D City Database - The Open Source CityGML Database
 * http://www.3dcitydb.org/
 *
 * Copyright 2013 - 2018
 * Chair of Geoinformatics
 * Technical University of Munich, Germany
 * https://www.gis.bgu.tum.de/
 *
 * The 3D City Database is jointly developed with the following
 * cooperation partners:
 *
 * virtualcitySYSTEMS GmbH, Berlin <http://www.virtualcitysystems.de/>
 * M.O.S.S. Computer Grafik Systeme GmbH, Taufkirchen <http://www.moss.de/>
 *
 * Licensed under the Apache License, Version 2.0 (the "License");
 * you may not use this file except in compliance with the License.
 * You may obtain a copy of the License at
 *
 *     http://www.apache.org/licenses/LICENSE-2.0
 *
 * Unless required by applicable law or agreed to in writing, software
 * distributed under the License is distributed on an "AS IS" BASIS,
 * WITHOUT WARRANTIES OR CONDITIONS OF ANY KIND, either express or implied.
 * See the License for the specific language governing permissions and
 * limitations under the License.
 */
package org.citydb.citygml.exporter.database.content;

import org.citydb.citygml.common.database.cache.CacheTable;
import org.citydb.citygml.common.database.xlink.DBXlinkTextureFile;
import org.citydb.citygml.exporter.CityGMLExportException;
import org.citydb.citygml.exporter.util.AttributeValueSplitter;
import org.citydb.citygml.exporter.util.AttributeValueSplitter.SplitValue;
import org.citydb.config.Config;
import org.citydb.config.geometry.GeometryObject;
import org.citydb.database.schema.TableEnum;
import org.citydb.database.schema.mapping.FeatureType;
import org.citydb.log.Logger;
import org.citydb.query.Query;
import org.citydb.query.builder.QueryBuildException;
import org.citydb.query.builder.sql.AppearanceFilterBuilder;
import org.citydb.sqlbuilder.expression.IntegerLiteral;
import org.citydb.sqlbuilder.expression.PlaceHolder;
import org.citydb.sqlbuilder.schema.Table;
import org.citydb.sqlbuilder.select.PredicateToken;
import org.citydb.sqlbuilder.select.Select;
import org.citydb.sqlbuilder.select.join.JoinFactory;
import org.citydb.sqlbuilder.select.operator.comparison.ComparisonFactory;
import org.citydb.sqlbuilder.select.operator.comparison.ComparisonName;
import org.citydb.sqlbuilder.select.projection.Function;
import org.citydb.util.CoreConstants;
import org.citydb.util.Util;
import org.citygml4j.geometry.Matrix;
import org.citygml4j.model.citygml.appearance.AbstractSurfaceData;
import org.citygml4j.model.citygml.appearance.AbstractTexture;
import org.citygml4j.model.citygml.appearance.Appearance;
import org.citygml4j.model.citygml.appearance.Color;
import org.citygml4j.model.citygml.appearance.ColorPlusOpacity;
import org.citygml4j.model.citygml.appearance.GeoreferencedTexture;
import org.citygml4j.model.citygml.appearance.SurfaceDataProperty;
import org.citygml4j.model.citygml.appearance.TextureType;
import org.citygml4j.model.citygml.appearance.WrapMode;
import org.citygml4j.model.citygml.appearance.X3DMaterial;
import org.citygml4j.model.citygml.core.TransformationMatrix2x2;
import org.citygml4j.model.gml.base.StringOrRef;
import org.citygml4j.model.gml.basicTypes.Code;
import org.citygml4j.model.gml.geometry.primitives.DirectPosition;
import org.citygml4j.model.gml.geometry.primitives.Point;
import org.citygml4j.model.gml.geometry.primitives.PointProperty;
import org.citygml4j.util.gmlid.DefaultGMLIdManager;

import java.io.File;
import java.sql.Connection;
import java.sql.PreparedStatement;
import java.sql.ResultSet;
import java.sql.SQLException;
import java.util.ArrayList;
import java.util.Collections;
import java.util.HashSet;
import java.util.List;
import java.util.Set;

public class AbstractAppearanceExporter extends AbstractTypeExporter {
	private final Logger log = Logger.getInstance();

	protected PreparedStatement ps;
	private DBTextureParam textureParamExporter;
	private AttributeValueSplitter valueSplitter;

	private boolean exportTextureImage;
	private boolean uniqueFileNames;
	private String textureURI;
	private boolean useBuckets;
	private int noOfBuckets;
	private boolean useXLink;
	private boolean appendOldGmlId;
	private String gmlIdPrefix;
	private String separator;

	private HashSet<Long> texImageIds;
	private List<PlaceHolder<?>> themes;
	private Set<String> appearanceADEHookTables;
	private Set<String> surfaceDataADEHookTables;

	protected AbstractAppearanceExporter(boolean isGlobal, Connection connection, Query query, CacheTable cacheTable, CityGMLExportManager exporter, Config config) throws CityGMLExportException, SQLException {
		super(exporter);

		texImageIds = new HashSet<>();
		themes = Collections.emptyList();

		exportTextureImage = config.getProject().getExporter().getAppearances().isSetExportTextureFiles();
		uniqueFileNames = config.getProject().getExporter().getAppearances().isSetUniqueTextureFileNames();
		noOfBuckets = config.getProject().getExporter().getAppearances().getTexturePath().getNoOfBuckets(); 
		useBuckets = config.getProject().getExporter().getAppearances().getTexturePath().isUseBuckets() && noOfBuckets > 0;

		textureURI = config.getInternal().getExportTextureURI();
		separator = new File(textureURI).isAbsolute() ? File.separator : "/";
		String schema = exporter.getDatabaseAdapter().getConnectionDetails().getSchema();
		String getLength = exporter.getDatabaseAdapter().getSQLAdapter().resolveDatabaseOperationName("blob.get_length");

		useXLink = config.getProject().getExporter().getXlink().getFeature().isModeXLink();
		if (!useXLink) {
			appendOldGmlId = config.getProject().getExporter().getXlink().getFeature().isSetAppendId();
			gmlIdPrefix = config.getProject().getExporter().getXlink().getFeature().getIdPrefix();
		}

		table = new Table(TableEnum.APPEARANCE.getName(), schema);
		Table appearToSurfaceData = new Table(TableEnum.APPEAR_TO_SURFACE_DATA.getName(), schema);
		Table surfaceData = new Table(TableEnum.SURFACE_DATA.getName(), schema);
		Table texImage = new Table(TableEnum.TEX_IMAGE.getName(), schema);

		select = new Select().addProjection(table.getColumn("id"), table.getColumn("gmlid"), table.getColumn("name"),table.getColumn("name_codespace"), table.getColumn("description"), table.getColumn("theme"),
				surfaceData.getColumn("id"), surfaceData.getColumn("objectclass_id"), surfaceData.getColumn("gmlid"),surfaceData.getColumn("name"), surfaceData.getColumn("name_codespace"), surfaceData.getColumn("description"),
				surfaceData.getColumn("is_front"), surfaceData.getColumn("x3d_shininess"), surfaceData.getColumn("x3d_transparency"), surfaceData.getColumn("x3d_ambient_intensity"),
				surfaceData.getColumn("x3d_specular_color"), surfaceData.getColumn("x3d_diffuse_color"), surfaceData.getColumn("x3d_emissive_color"), surfaceData.getColumn("x3d_is_smooth"),
				surfaceData.getColumn("tex_image_id"),
				texImage.getColumn("tex_image_uri"), texImage.getColumn("tex_mime_type"), texImage.getColumn("tex_mime_type_codespace"),
				new Function("lower", surfaceData.getColumn("tex_texture_type")), new Function("lower", surfaceData.getColumn("tex_wrap_mode")),
				surfaceData.getColumn("tex_border_color"), surfaceData.getColumn("gt_prefer_worldfile"), surfaceData.getColumn("gt_orientation"),
				exporter.getGeometryColumn(surfaceData.getColumn("gt_reference_point")))
				.addJoin(JoinFactory.inner(appearToSurfaceData, "appearance_id", ComparisonName.EQUAL_TO, table.getColumn("id")))
				.addJoin(JoinFactory.inner(surfaceData, "id", ComparisonName.EQUAL_TO, appearToSurfaceData.getColumn("surface_data_id")))
				.addJoin(JoinFactory.left(texImage, "id", ComparisonName.EQUAL_TO, surfaceData.getColumn("tex_image_id")));

		// add joins to ADE hook tables
		if (exporter.hasADESupport()) {
			appearanceADEHookTables = exporter.getADEHookTables(TableEnum.APPEARANCE);
			surfaceDataADEHookTables = exporter.getADEHookTables(TableEnum.SURFACE_DATA);			
			if (appearanceADEHookTables != null) addJoinsToADEHookTables(appearanceADEHookTables, table);
			if (surfaceDataADEHookTables != null) addJoinsToADEHookTables(surfaceDataADEHookTables, surfaceData);
		}

		if (isGlobal)
			select.addSelection(ComparisonFactory.equalTo(table.getColumn("id"), new PlaceHolder<>()));
		else {
			select.addSelection(ComparisonFactory.equalTo(table.getColumn("cityobject_id"), new PlaceHolder<>()));
			if (query.isSetAppearanceFilter()) {
				try {
					PredicateToken predicate = new AppearanceFilterBuilder(exporter.getDatabaseAdapter()).buildAppearanceFilter(query.getAppearanceFilter(), table.getColumn("theme"));
					select.addSelection(predicate);

					themes = new ArrayList<>();
					predicate.getInvolvedPlaceHolders(themes);
				} catch (QueryBuildException e) {
					throw new CityGMLExportException("Failed to build appearance filter.", e); 
				}
			}
		}			

		ps = connection.prepareStatement(select.toString());

		textureParamExporter = new DBTextureParam(isGlobal, connection, cacheTable, config, exporter);
		valueSplitter = exporter.getAttributeValueSplitter();
	}

	protected void clearTextureImageCache() {
		texImageIds.clear();
	}

	protected List<PlaceHolder<?>> getThemeTokens() {
		return themes;
	}

	protected void getAppearanceProperties(Appearance appearance, long appearanceId, ResultSet rs) throws CityGMLExportException, SQLException {
		appearance.setId(rs.getString(2));

		for (SplitValue splitValue : valueSplitter.split(rs.getString(3), rs.getString(4))) {
			Code name = new Code(splitValue.result(0));
			name.setCodeSpace(splitValue.result(1));
			appearance.addName(name);
		}

		String description = rs.getString(5);
		if (!rs.wasNull())
			appearance.setDescription(new StringOrRef(description));

		appearance.setTheme(rs.getString(6));

		// delegate export of generic ADE properties
		if (appearanceADEHookTables != null) {
			List<String> adeHookTables = retrieveADEHookTables(appearanceADEHookTables, rs);
			if (adeHookTables != null) {
				FeatureType featureType = exporter.getFeatureType(appearance);
				exporter.delegateToADEExporter(adeHookTables, appearance, appearanceId, featureType, exporter.getProjectionFilter(featureType));
			}
		}
	}

	protected void addSurfaceData(Appearance appearance, ResultSet rs, boolean lazyExport) throws CityGMLExportException, SQLException {
		long surfaceDataId = rs.getLong(7);
		if (rs.wasNull())
			return;

		int objectClassId = rs.getInt(8);
		AbstractSurfaceData surfaceData = exporter.createObject(objectClassId, AbstractSurfaceData.class);
		if (surfaceData == null) {
			exporter.logOrThrowErrorMessage("Failed to instantiate " + exporter.getObjectSignature(objectClassId, surfaceDataId) + " as surface data object.");
			return;
		}

		String gmlId = rs.getString(9);
		if (gmlId != null) {
			// process xlink
			if (exporter.lookupAndPutObjectUID(gmlId, surfaceDataId, objectClassId)) {
				if (useXLink) {
					SurfaceDataProperty surfaceDataProperty = new SurfaceDataProperty();
					surfaceDataProperty.setHref("#" + gmlId);
					appearance.addSurfaceDataMember(surfaceDataProperty);
					return;
				} else {
					String newGmlId = DefaultGMLIdManager.getInstance().generateUUID(gmlIdPrefix);
					if (appendOldGmlId)
						newGmlId = newGmlId + "-" + gmlId;

					gmlId = newGmlId;
				}
			}

			surfaceData.setId(gmlId);
		}

		// retrieve targets
		boolean hasTargets = textureParamExporter.doExport(surfaceData, surfaceDataId);
		if (!hasTargets)
			return;

		for (SplitValue splitValue : valueSplitter.split(rs.getString(10), rs.getString(11))) {
			Code name = new Code(splitValue.result(0));
			name.setCodeSpace(splitValue.result(1));
			surfaceData.addName(name);
		}

		String description = rs.getString(12);
		if (!rs.wasNull())
			surfaceData.setDescription(new StringOrRef(description));

		int isFront = rs.getInt(13);
		if (!rs.wasNull() && isFront == 0)
			surfaceData.setIsFront(false);

		if (surfaceData instanceof X3DMaterial) {
			X3DMaterial material = (X3DMaterial)surfaceData;

			double shininess = rs.getDouble(14);
			if (!rs.wasNull())
				material.setShininess(shininess);

			double transparency = rs.getDouble(15);
			if (!rs.wasNull())
				material.setTransparency(transparency);

			double ambientIntensity = rs.getDouble(16);
			if (!rs.wasNull())
				material.setAmbientIntensity(ambientIntensity);

			for (int i = 0; i < 3; i++) {
				String colorString = rs.getString(17 + i);
				if (colorString != null) {
					List<Double> colorList = valueSplitter.splitDoubleList(colorString);
					if (colorList.size() >= 3) {
						Color color = new Color(colorList.get(0), colorList.get(1), colorList.get(2));

						switch (i) {
						case 0:
							material.setSpecularColor(color);
							break;
						case 1:
							material.setDiffuseColor(color);
							break;
						case 2:
							material.setEmissiveColor(color);
							break;
						}
					}
				}
			}

			int isSmooth = rs.getInt(20);
			if (!rs.wasNull() && isSmooth == 1)
				material.setIsSmooth(true);
		}

		else if (surfaceData instanceof AbstractTexture) {
			AbstractTexture abstractTexture = (AbstractTexture)surfaceData;

			long texImageId = rs.getLong(21);			
			if (texImageId != 0) {
				//long dbImageSize = rs.getLong(22);

				String imageURI = rs.getString(22);
				if (uniqueFileNames) {
					String extension = Util.getFileExtension(imageURI);
					imageURI = CoreConstants.UNIQUE_TEXTURE_FILENAME_PREFIX + texImageId + (!extension.isEmpty() ? "." + extension : "");
				}

				String fileName = new File(imageURI).getName();
				if (useBuckets)
					fileName = String.valueOf(Math.abs(texImageId % noOfBuckets + 1)) + separator + fileName;

				abstractTexture.setImageURI(textureURI != null ? textureURI + separator + fileName : fileName);

				// export texture image from database
				if (exportTextureImage && (uniqueFileNames || !texImageIds.contains(texImageId))) {
<<<<<<< HEAD
					if (dbImageSize > 0) {
						DBXlinkTextureFile xlink = new DBXlinkTextureFile(
								texImageId,
								fileName);

						if (!lazyExport)
							exporter.propagateXlink(xlink);
						else
							abstractTexture.setLocalProperty(CoreConstants.TEXTURE_IMAGE_XLINK, xlink);

					} else {
						log.warn(exporter.getObjectSignature(exporter.getFeatureType(objectClassId), surfaceDataId) +
								": Skipping 0 byte texture file '" + imageURI + "'.");
					}
=======
					DBXlinkTextureFile xlink = new DBXlinkTextureFile(
							texImageId,
							fileName,
							false);

					if (!lazyExport)
						exporter.propagateXlink(xlink);
					else
						abstractTexture.setLocalProperty(CoreConstants.TEXTURE_IMAGE_XLINK, xlink);
>>>>>>> f8833f12

					if (!uniqueFileNames)
						texImageIds.add(texImageId);
				}
			} else {
				// skip texture elements lacking a texture image
				return;
			}

			String mimeType = rs.getString(23);
			if (!rs.wasNull()) {
				Code code = new Code(mimeType);
				code.setCodeSpace(rs.getString(24));
				abstractTexture.setMimeType(code);
			}

			String textureType = rs.getString(25);
			if (textureType != null)
				abstractTexture.setTextureType(TextureType.fromValue(textureType));

			String wrapMode = rs.getString(26);
			if (wrapMode != null)
				abstractTexture.setWrapMode(WrapMode.fromValue(wrapMode));

			String borderColorString = rs.getString(27);
			if (borderColorString != null) {
				List<Double> colorList = valueSplitter.splitDoubleList(borderColorString);
				if (colorList.size() >= 4) {
					ColorPlusOpacity borderColor = new ColorPlusOpacity(colorList.get(0), colorList.get(1), colorList.get(2), colorList.get(3));
					abstractTexture.setBorderColor(borderColor);
				}
			}
		}

		if (surfaceData instanceof GeoreferencedTexture) {
			GeoreferencedTexture georeferencedTexture = (GeoreferencedTexture)surfaceData;

			int preferWorldFile = rs.getInt(28);
			if (!rs.wasNull() && preferWorldFile == 0)
				georeferencedTexture.setPreferWorldFile(false);

			String orientationString = rs.getString(29);
			if (orientationString != null) {
				List<Double> m = valueSplitter.splitDoubleList(orientationString);
				if (m.size() >= 4) {
					Matrix matrix = new Matrix(2, 2);
					matrix.setMatrix(m.subList(0, 4));
					georeferencedTexture.setOrientation(new TransformationMatrix2x2(matrix));
				}
			}

			Object referencePointObj = rs.getObject(30);
			if (!rs.wasNull()) {
				GeometryObject pointObj = exporter.getDatabaseAdapter().getGeometryConverter().getPoint(referencePointObj);
				if (pointObj != null) {
					double[] point = pointObj.getCoordinates(0);
					Point referencePoint = new Point();

					List<Double> value = new ArrayList<>();
					value.add(point[0]);
					value.add(point[1]);

					DirectPosition pos = new DirectPosition();
					pos.setValue(value);
					pos.setSrsDimension(2);
					referencePoint.setPos(pos);

					PointProperty pointProperty = new PointProperty(referencePoint);
					georeferencedTexture.setReferencePoint(pointProperty);
				}
			}
		}

		// delegate export of generic ADE properties
		if (surfaceDataADEHookTables != null) {
			List<String> adeHookTables = retrieveADEHookTables(surfaceDataADEHookTables, rs);
			if (adeHookTables != null) {
				FeatureType featureType = exporter.getFeatureType(surfaceData);
				exporter.delegateToADEExporter(adeHookTables, surfaceData, surfaceDataId, featureType, exporter.getProjectionFilter(featureType));
			}
		}

		// finally add surface data to appearance
		SurfaceDataProperty surfaceDataProperty = new SurfaceDataProperty(surfaceData);
		appearance.addSurfaceDataMember(surfaceDataProperty);
	}

	@Override
	public void close() throws SQLException {
		ps.close();
		textureParamExporter.close();
	}
}<|MERGE_RESOLUTION|>--- conflicted
+++ resolved
@@ -40,7 +40,6 @@
 import org.citydb.query.Query;
 import org.citydb.query.builder.QueryBuildException;
 import org.citydb.query.builder.sql.AppearanceFilterBuilder;
-import org.citydb.sqlbuilder.expression.IntegerLiteral;
 import org.citydb.sqlbuilder.expression.PlaceHolder;
 import org.citydb.sqlbuilder.schema.Table;
 import org.citydb.sqlbuilder.select.PredicateToken;
@@ -322,32 +321,14 @@
 
 				// export texture image from database
 				if (exportTextureImage && (uniqueFileNames || !texImageIds.contains(texImageId))) {
-<<<<<<< HEAD
-					if (dbImageSize > 0) {
-						DBXlinkTextureFile xlink = new DBXlinkTextureFile(
-								texImageId,
-								fileName);
-
-						if (!lazyExport)
-							exporter.propagateXlink(xlink);
-						else
-							abstractTexture.setLocalProperty(CoreConstants.TEXTURE_IMAGE_XLINK, xlink);
-
-					} else {
-						log.warn(exporter.getObjectSignature(exporter.getFeatureType(objectClassId), surfaceDataId) +
-								": Skipping 0 byte texture file '" + imageURI + "'.");
-					}
-=======
 					DBXlinkTextureFile xlink = new DBXlinkTextureFile(
 							texImageId,
-							fileName,
-							false);
+							fileName);
 
 					if (!lazyExport)
 						exporter.propagateXlink(xlink);
 					else
 						abstractTexture.setLocalProperty(CoreConstants.TEXTURE_IMAGE_XLINK, xlink);
->>>>>>> f8833f12
 
 					if (!uniqueFileNames)
 						texImageIds.add(texImageId);
