--- conflicted
+++ resolved
@@ -207,13 +207,8 @@
 					}
 				}
 
-<<<<<<< HEAD
 				// write feature
-				featureWriter.write((AbstractFeature) feature, work.getSequenceId());
-=======
-				// write feature to file
 				featureWriter.write(feature, work.getSequenceId());
->>>>>>> 2ddad8f8
 
 				// register gml:id in cache
 				if (config.getInternal().isRegisterGmlIdInCache() && feature.isSetId())
