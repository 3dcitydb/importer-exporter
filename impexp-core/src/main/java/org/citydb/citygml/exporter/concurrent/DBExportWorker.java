--- conflicted
+++ resolved
@@ -172,42 +172,28 @@
 
 			AbstractFeature feature = null;
 			if (work.getObjectType().getObjectClassId() == MappingConstants.APPEARANCE_OBJECTCLASS_ID)
-<<<<<<< HEAD
-				topLevelObject = exporter.exportGlobalAppearance(work.getId());			
-			else
-				topLevelObject = exporter.exportObject(work.getId(), work.getObjectType(), false);
-
-			// execute batch export
-			exporter.executeBatch();
-
-			if (topLevelObject instanceof AbstractFeature
-					&& (!exporter.isTiledExport()
-					|| !topLevelObject.hasLocalProperty(CoreConstants.NOT_ON_TILE))) {
-				// remove empty city objects and clean up appearances if LoDs are filtered
-				if (!exporter.getLodFilter().preservesGeometry()) {
-					exporter.cleanupCityObjects(topLevelObject);
-					exporter.cleanupAppearances(topLevelObject);
-				}
-
-				// trigger export of textures if required
-				if (exporter.isLazyTextureExport())
-					exporter.triggerLazyTextureExport(topLevelObject);
-=======
 				feature = exporter.exportGlobalAppearance(work.getId());
 			else {
 				AbstractGML object = exporter.exportObject(work.getId(), work.getObjectType(), false);
 				if (object instanceof AbstractFeature) {
-					feature = (AbstractFeature) object;
-
-					// cleanup appearances
-					exporter.cleanupAppearances(feature);
-
-					// trigger export of textures if required
-					if (exporter.isLazyTextureExport())
-						exporter.triggerLazyTextureExport(feature);
-				}
-			}
->>>>>>> 9b78d529
+					// execute batch export
+					exporter.executeBatch();
+
+					if (!exporter.isTiledExport() || !object.hasLocalProperty(CoreConstants.NOT_ON_TILE)) {
+						feature = (AbstractFeature) object;
+
+						// remove empty city objects and clean up appearances if LoDs are filtered
+						if (!exporter.getLodFilter().preservesGeometry()) {
+							exporter.cleanupCityObjects(feature);
+							exporter.cleanupAppearances(feature);
+						}
+
+						// trigger export of textures if required
+						if (exporter.isLazyTextureExport())
+							exporter.triggerLazyTextureExport(feature);
+					}
+				}
+			}
 
 			if (feature != null) {
 				// invoke export plugins
@@ -221,13 +207,8 @@
 					}
 				}
 
-<<<<<<< HEAD
 				// write feature
-				featureWriter.write((AbstractFeature) topLevelObject, work.getSequenceId());
-=======
-				// write feature to file
 				featureWriter.write((AbstractFeature) feature, work.getSequenceId());
->>>>>>> 9b78d529
 
 				// register gml:id in cache
 				if (config.getInternal().isRegisterGmlIdInCache() && feature.isSetId())
