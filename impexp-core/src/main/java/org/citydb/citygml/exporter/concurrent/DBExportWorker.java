--- conflicted
+++ resolved
@@ -81,12 +81,9 @@
 	private int exportCounter = 0;
 	private List<CityGMLExportExtension> plugins;
 
-<<<<<<< HEAD
-	public DBExportWorker(Connection connection,
+	public DBExportWorker(OutputFile outputFile,
+			Connection connection,
 			AbstractDatabaseAdapter databaseAdapter,
-=======
-	public DBExportWorker(OutputFile outputFile,
->>>>>>> 9ba60135
 			SchemaMapping schemaMapping,
 			CityGMLBuilder cityGMLBuilder,
 			FeatureWriter featureWriter,
@@ -95,13 +92,9 @@
 			CacheTableManager cacheTableManager,
 			Query query,
 			Config config,
-<<<<<<< HEAD
 			EventDispatcher eventDispatcher) throws CityGMLExportException {
 		this.connection = connection;
 		this.featureWriter = featureWriter;
-=======
-			EventDispatcher eventDispatcher) throws CityGMLExportException, SQLException {
->>>>>>> 9ba60135
 		this.eventDispatcher = eventDispatcher;
 		this.config = config;
 
