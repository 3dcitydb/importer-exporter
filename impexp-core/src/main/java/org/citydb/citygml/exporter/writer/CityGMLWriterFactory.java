/*
 * 3D City Database - The Open Source CityGML Database
 * http://www.3dcitydb.org/
 *
 * Copyright 2013 - 2019
 * Chair of Geoinformatics
 * Technical University of Munich, Germany
 * https://www.gis.bgu.tum.de/
 *
 * The 3D City Database is jointly developed with the following
 * cooperation partners:
 *
 * virtualcitySYSTEMS GmbH, Berlin <http://www.virtualcitysystems.de/>
 * M.O.S.S. Computer Grafik Systeme GmbH, Taufkirchen <http://www.moss.de/>
 *
 * Licensed under the Apache License, Version 2.0 (the "License");
 * you may not use this file except in compliance with the License.
 * You may obtain a copy of the License at
 *
 *     http://www.apache.org/licenses/LICENSE-2.0
 *
 * Unless required by applicable law or agreed to in writing, software
 * distributed under the License is distributed on an "AS IS" BASIS,
 * WITHOUT WARRANTIES OR CONDITIONS OF ANY KIND, either express or implied.
 * See the License for the specific language governing permissions and
 * limitations under the License.
 */
package org.citydb.citygml.exporter.writer;

import org.citydb.ade.model.module.CityDBADE100Module;
import org.citydb.ade.model.module.CityDBADE200Module;
import org.citydb.config.Config;
import org.citydb.config.project.exporter.CityGMLOptions;
import org.citydb.database.schema.mapping.FeatureType;
import org.citydb.database.schema.mapping.SchemaMapping;
import org.citydb.log.Logger;
import org.citydb.query.Query;
import org.citydb.query.filter.type.FeatureTypeFilter;
import org.citygml4j.model.module.Module;
import org.citygml4j.model.module.ModuleContext;
import org.citygml4j.model.module.Modules;
import org.citygml4j.model.module.ade.ADEModule;
import org.citygml4j.model.module.citygml.CityGMLModule;
import org.citygml4j.model.module.citygml.CityGMLModuleType;
import org.citygml4j.model.module.citygml.CityGMLVersion;
import org.citygml4j.model.module.citygml.CityObjectGroupModule;
import org.citygml4j.util.internal.xml.TransformerChainFactory;
import org.citygml4j.util.xml.SAXWriter;

import javax.xml.XMLConstants;
import javax.xml.transform.Templates;
import javax.xml.transform.TransformerConfigurationException;
import javax.xml.transform.TransformerFactory;
import javax.xml.transform.sax.SAXTransformerFactory;
import javax.xml.transform.stream.StreamSource;
import java.io.File;
import java.io.Writer;
import java.util.List;

public class CityGMLWriterFactory implements FeatureWriterFactory {
	private final Logger log = Logger.getInstance();
	private final Config config;
	private final CityGMLVersion version;
	private final FeatureTypeFilter featureTypeFilter;

	private TransformerChainFactory transformerChainFactory;
	private CityGMLOptions cityGMLOptions;
<<<<<<< HEAD
	private boolean useSequentialWriting;
=======
	private boolean setAllCityGMLPrefixes;
>>>>>>> a2346a73

	public CityGMLWriterFactory(Query query, SchemaMapping schemaMapping, Config config) throws FeatureWriteException {
		this.config = config;

		version = query.getTargetVersion();
		featureTypeFilter = query.getFeatureTypeFilter();
		cityGMLOptions = config.getProject().getExporter().getCityGMLOptions();

		// require sequential writing if a sorting clause is defined for the query
		useSequentialWriting = query.isSetSorting();

		// build XSLT transformer chain
		if (config.getProject().getExporter().getXSLTransformation().isEnabled()
				&& config.getProject().getExporter().getXSLTransformation().isSetStylesheets()) {
			try {
				log.info("Applying XSL transformations on export data.");

				List<String> stylesheets = config.getProject().getExporter().getXSLTransformation().getStylesheets();
				SAXTransformerFactory factory = (SAXTransformerFactory) TransformerFactory.newInstance();
				Templates[] templates = new Templates[stylesheets.size()];

				for (int i = 0; i < stylesheets.size(); i++) {
					Templates template = factory.newTemplates(new StreamSource(new File(stylesheets.get(i))));
					templates[i] = template;
				}

				transformerChainFactory = new TransformerChainFactory(templates);
			} catch (TransformerConfigurationException e) {
				throw new FeatureWriteException("Failed to configure the XSL transformation.", e);
			}
		}

		// if only city object groups shall be exported, then we must set all CityGML prefixes
		// and schema locations because also the group members will be exported
		if (featureTypeFilter.size() == 1) {
			FeatureType cityObjectGroupType = schemaMapping.getFeatureType("CityObjectGroup", CityObjectGroupModule.v2_0_0.getNamespaceURI());
			setAllCityGMLPrefixes = featureTypeFilter.getFeatureTypes().get(0).isEqualToOrSubTypeOf(cityObjectGroupType);
		}
	}

	@Override
	public CityGMLWriterFactory useSequentialWriting(boolean useSequentialWriting) {
		this.useSequentialWriting = useSequentialWriting;
		return this;
	}

	@Override
	public FeatureWriter createFeatureWriter(Writer writer) {
		SAXWriter saxWriter = new SAXWriter();

		// prepare SAX writer
		saxWriter.setWriteEncoding(true);
		saxWriter.setIndentString("  ");
		saxWriter.setHeaderComment("Written by " + this.getClass().getPackage().getImplementationTitle() + ", version \"" +
						this.getClass().getPackage().getImplementationVersion() + '"',
				this.getClass().getPackage().getImplementationVendor());

		ModuleContext moduleContext = new ModuleContext(version);

		// add default prefixes and schema locations
		Module core = moduleContext.getModule(CityGMLModuleType.CORE);
		String prefix = cityGMLOptions.getPrefix(core.getNamespaceURI());
		String schemaLocation = cityGMLOptions.getSchemaLocation(core.getNamespaceURI());
		saxWriter.setPrefix(prefix != null ? prefix : XMLConstants.DEFAULT_NS_PREFIX, core.getNamespaceURI());
		if (schemaLocation != null)
			saxWriter.setSchemaLocation(core.getNamespaceURI(), schemaLocation);

		Module generics = moduleContext.getModule(CityGMLModuleType.GENERICS);
		saxWriter.setPrefix(getPrefix(generics), generics.getNamespaceURI());
		saxWriter.setSchemaLocation(generics.getNamespaceURI(), getSchemaLocation(generics));
		if (config.getProject().getExporter().getAppearances().isSetExportAppearance()) {
			Module appearance = moduleContext.getModule(CityGMLModuleType.APPEARANCE);
			saxWriter.setPrefix(getPrefix(appearance), appearance.getNamespaceURI());
			saxWriter.setSchemaLocation(appearance.getNamespaceURI(), getSchemaLocation(appearance));
		}

		// add XML prefixes and schema locations for non-CityGML modules
		for (Module module : moduleContext.getModules()) {
			if (!(module instanceof CityGMLModule)) {
				// skip 3DCityDB ADE prefix and namespace if metadata shall not be exported
				if ((module == CityDBADE200Module.v3_0 || module == CityDBADE100Module.v3_0)
						&& !config.getProject().getExporter().getContinuation().isExportCityDBMetadata())
					continue;

				saxWriter.setPrefix(getPrefix(module), module.getNamespaceURI());
				if (module instanceof ADEModule)
					saxWriter.setSchemaLocation(module.getNamespaceURI(), getSchemaLocation(module));
			}
		}

		// set XML prefixes and schema locations for selected feature types
		if (setAllCityGMLPrefixes) {
			for (CityGMLModule module : version.getCityGMLModules()) {
				saxWriter.setPrefix(getPrefix(module), module.getNamespaceURI());
				saxWriter.setSchemaLocation(module.getNamespaceURI(), getSchemaLocation(module));
			}
		} else {
			for (FeatureType featureType : featureTypeFilter.getFeatureTypes()) {
				if (featureType.isAvailableForCityGML(version)) {
					CityGMLModule module = Modules.getCityGMLModule(featureType.getSchema().getNamespace(version).getURI());
					if (module != null) {
						saxWriter.setPrefix(getPrefix(module), module.getNamespaceURI());
						saxWriter.setSchemaLocation(module.getNamespaceURI(), getSchemaLocation(module));
					}
				}
			}
		}

		// set writer as output for SAXWriter
		saxWriter.setOutput(writer);

		// create CityGML writer
		return new CityGMLWriter(saxWriter, version, transformerChainFactory, useSequentialWriting);
	}

	private String getPrefix(Module module) {
		String prefix = cityGMLOptions.getPrefix(module.getNamespaceURI());
		return prefix != null ? prefix : module.getNamespacePrefix();
	}

	private String getSchemaLocation(Module module) {
		String schemaLocation = cityGMLOptions.getSchemaLocation(module.getNamespaceURI());
		return schemaLocation != null ? schemaLocation : module.getSchemaLocation();
	}
}<|MERGE_RESOLUTION|>--- conflicted
+++ resolved
@@ -65,11 +65,8 @@
 
 	private TransformerChainFactory transformerChainFactory;
 	private CityGMLOptions cityGMLOptions;
-<<<<<<< HEAD
+	private boolean setAllCityGMLPrefixes;
 	private boolean useSequentialWriting;
-=======
-	private boolean setAllCityGMLPrefixes;
->>>>>>> a2346a73
 
 	public CityGMLWriterFactory(Query query, SchemaMapping schemaMapping, Config config) throws FeatureWriteException {
 		this.config = config;
