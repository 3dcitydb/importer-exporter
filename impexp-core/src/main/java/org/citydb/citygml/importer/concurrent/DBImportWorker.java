/*
 * 3D City Database - The Open Source CityGML Database
 * http://www.3dcitydb.org/
 *
 * Copyright 2013 - 2019
 * Chair of Geoinformatics
 * Technical University of Munich, Germany
 * https://www.gis.bgu.tum.de/
 *
 * The 3D City Database is jointly developed with the following
 * cooperation partners:
 *
 * virtualcitySYSTEMS GmbH, Berlin <http://www.virtualcitysystems.de/>
 * M.O.S.S. Computer Grafik Systeme GmbH, Taufkirchen <http://www.moss.de/>
 *
 * Licensed under the Apache License, Version 2.0 (the "License");
 * you may not use this file except in compliance with the License.
 * You may obtain a copy of the License at
 *
 *     http://www.apache.org/licenses/LICENSE-2.0
 *
 * Unless required by applicable law or agreed to in writing, software
 * distributed under the License is distributed on an "AS IS" BASIS,
 * WITHOUT WARRANTIES OR CONDITIONS OF ANY KIND, either express or implied.
 * See the License for the specific language governing permissions and
 * limitations under the License.
 */
package org.citydb.citygml.importer.concurrent;

import org.citydb.citygml.common.database.uid.UIDCacheManager;
import org.citydb.citygml.common.database.xlink.DBXlink;
import org.citydb.citygml.importer.CityGMLImportException;
import org.citydb.citygml.importer.database.content.CityGMLImportManager;
import org.citydb.citygml.importer.filter.CityGMLFilter;
import org.citydb.citygml.importer.util.AffineTransformer;
import org.citydb.citygml.importer.util.ImportLogger;
import org.citydb.citygml.importer.util.ImportLogger.ImportLogEntry;
import org.citydb.concurrent.Worker;
import org.citydb.concurrent.WorkerPool;
import org.citydb.config.Config;
<<<<<<< HEAD
=======
import org.citydb.file.InputFile;
import org.citydb.config.project.database.Workspace;
>>>>>>> 9ba60135
import org.citydb.config.project.global.LogLevel;
import org.citydb.database.adapter.AbstractDatabaseAdapter;
import org.citydb.database.schema.mapping.SchemaMapping;
import org.citydb.event.Event;
import org.citydb.event.EventDispatcher;
import org.citydb.event.EventHandler;
import org.citydb.event.global.CounterEvent;
import org.citydb.event.global.CounterType;
import org.citydb.event.global.EventType;
import org.citydb.event.global.GeometryCounterEvent;
import org.citydb.event.global.InterruptEvent;
import org.citydb.event.global.ObjectCounterEvent;
import org.citydb.log.Logger;
import org.citygml4j.builder.jaxb.CityGMLBuilder;
import org.citygml4j.model.citygml.CityGML;
import org.citygml4j.model.citygml.appearance.Appearance;
import org.citygml4j.model.gml.base.AbstractGML;
import org.citygml4j.model.gml.feature.AbstractFeature;
import org.citygml4j.util.bbox.BoundingBoxOptions;

import java.io.IOException;
import java.sql.Connection;
import java.sql.SQLException;
import java.util.concurrent.locks.ReentrantLock;

public class DBImportWorker extends Worker<CityGML> implements EventHandler {
	private final ReentrantLock runLock = new ReentrantLock();
	private volatile boolean shouldRun = true;
	private volatile boolean shouldWork = true;

	private final Connection connection;
	private final boolean isManagedTransaction;
	private final CityGMLFilter filter;
	private final ImportLogger importLogger;
	private final EventDispatcher eventDispatcher;

	private final BoundingBoxOptions bboxOptions;
	private final CityGMLImportManager importer;

	private int updateCounter = 0;
	private int commitAfter = 20;
<<<<<<< HEAD

	public DBImportWorker(Connection connection,
			boolean isManagedTransaction,
=======
	private boolean globalTransaction;

	private BoundingBoxOptions bboxOptions;
	private CityGMLImportManager importer;	

	public DBImportWorker(InputFile inputFile,
			SchemaMapping schemaMapping,
			CityGMLBuilder cityGMLBuilder,
			WorkerPool<DBXlink> xlinkPool,
			UIDCacheManager uidCacheManager,
			CityGMLFilter filter,
			AffineTransformer affineTransformer,
			ImportLogger importLogger,
			Config config,
			EventDispatcher eventDispatcher) throws SQLException {
		this.filter = filter;
		this.importLogger = importLogger;
		this.eventDispatcher = eventDispatcher;

		AbstractDatabaseAdapter databaseAdapter = DatabaseConnectionPool.getInstance().getActiveDatabaseAdapter();
		connection = DatabaseConnectionPool.getInstance().getConnection();
		connection.setAutoCommit(false);
		globalTransaction = false;

		// try and change workspace for both connections if needed
		if (databaseAdapter.hasVersioningSupport()) {
			Workspace workspace = config.getProject().getDatabase().getWorkspaces().getImportWorkspace();
			databaseAdapter.getWorkspaceManager().gotoWorkspace(connection, workspace);
		}

		init(inputFile, databaseAdapter, schemaMapping, cityGMLBuilder, xlinkPool, uidCacheManager, affineTransformer, config);
	}

	public DBImportWorker(InputFile inputFile,
			Connection connection,
>>>>>>> 9ba60135
			AbstractDatabaseAdapter databaseAdapter,
			SchemaMapping schemaMapping,
			CityGMLBuilder cityGMLBuilder,
			WorkerPool<DBXlink> xlinkPool,
			UIDCacheManager uidCacheManager,
			CityGMLFilter filter,
			AffineTransformer affineTransformer,
			ImportLogger importLogger,
			Config config,
			EventDispatcher eventDispatcher) throws SQLException {
		this.connection = connection;
		this.isManagedTransaction = isManagedTransaction;
		this.filter = filter;
		this.importLogger = importLogger;
		this.eventDispatcher = eventDispatcher;

<<<<<<< HEAD
		importer = new CityGMLImportManager(connection,
=======
		globalTransaction = true;
		init(inputFile, databaseAdapter, schemaMapping, cityGMLBuilder, xlinkPool, uidCacheManager, affineTransformer, config);
	}

	private void init(InputFile inputFile,
			AbstractDatabaseAdapter databaseAdapter,
			SchemaMapping schemaMapping,
			CityGMLBuilder cityGMLBuilder,
			WorkerPool<DBXlink> xlinkPool,
			UIDCacheManager uidCacheManager,
			AffineTransformer affineTransformer,
			Config config) throws SQLException {
		importer = new CityGMLImportManager(inputFile,
				connection,
>>>>>>> 9ba60135
				databaseAdapter,
				schemaMapping,
				cityGMLBuilder,
				xlinkPool,
				uidCacheManager,
				affineTransformer,
				config);

		Integer commitAfterProp = config.getProject().getDatabase().getUpdateBatching().getFeatureBatchValue();
		if (commitAfterProp != null && commitAfterProp > 0)
			commitAfter = commitAfterProp;

		bboxOptions = BoundingBoxOptions.defaults()				
				.useExistingEnvelopes(true)
				.assignResultToFeatures(true)
				.useReferencePointAsFallbackForImplicitGeometries(true);

		eventDispatcher.addEventHandler(EventType.INTERRUPT, this);
	}

	@Override
	public void interrupt() {
		shouldRun = false;
	}

	@Override
	public void run() {
		try {
			if (firstWork != null) {
				doWork(firstWork);
				firstWork = null;
			}

			while (shouldRun) {
				try {
					CityGML work = workQueue.take();
					doWork(work);
				} catch (InterruptedException ie) {
					// re-check state
				}
			}

			try {
				if (shouldWork) {
					importer.executeBatch();					
					if (!isManagedTransaction)
						connection.commit();

					updateImportContext();
				}
			} catch (CityGMLImportException | SQLException e) {
				if (!isManagedTransaction) {
					try {
						connection.rollback();
					} catch (SQLException sql) {
						//
					}
				}

				eventDispatcher.triggerEvent(new InterruptEvent("Aborting import due to errors.", LogLevel.WARN, e, eventChannel, this));
			} catch (IOException e) {
				eventDispatcher.triggerEvent(new InterruptEvent("Aborting import due to I/O errors.", LogLevel.WARN, e, eventChannel, this));
			}

		} finally {
			try {
				importer.close();
			} catch (CityGMLImportException | SQLException e) {
				// 
			}

			if (!isManagedTransaction) {
				try {
					connection.close();
				} catch (SQLException e) {
					//
				}
			}

			eventDispatcher.removeEventHandler(this);
		}
	}

	private void doWork(CityGML work) {
		final ReentrantLock runLock = this.runLock;
		runLock.lock();

		try {
			if (!shouldWork)
				return;

			long id = 0;

			if (work instanceof Appearance) {
				// global appearances
				Appearance appearance = (Appearance)work;
				id = importer.importGlobalAppearance(appearance);
			} 

			else if (work instanceof AbstractFeature) {
				AbstractFeature feature = (AbstractFeature)work;

				// compute bounding box
				feature.calcBoundedBy(bboxOptions);

				// check import filter
				if (!filter.getSelectionFilter().isSatisfiedBy(feature))
					return;			

				id = importer.importObject(feature);
				if (id == 0)
					importer.logOrThrowErrorMessage("Failed to import object " + importer.getObjectSignature(feature) + ".");
			}

			else {
				String msg = (work instanceof AbstractGML ? importer.getObjectSignature((AbstractGML) work) : work.getCityGMLClass()) +
						": Unsupported top-level object type. Skipping import.";

				if (!importer.isFailOnError())
					Logger.getInstance().error(msg);
				else
					throw new CityGMLImportException(msg);
			}

			if (id != 0)
				updateCounter++;

			if (updateCounter == commitAfter) {
				importer.executeBatch();
				if (!isManagedTransaction)
					connection.commit();

				updateImportContext();
			}

		} catch (CityGMLImportException | SQLException e) {
			try {
				connection.rollback();
			} catch (SQLException sql) {
				//
			}

			eventDispatcher.triggerSyncEvent(new InterruptEvent("Aborting import due to errors.", LogLevel.WARN, e, eventChannel, this));
		} catch (Throwable e) {
			// this is to catch general exceptions that may occur during the import
			eventDispatcher.triggerSyncEvent(new InterruptEvent("Aborting due to an unexpected " + e.getClass().getName() + " error.", LogLevel.ERROR, e, eventChannel, this));
		} finally {
			runLock.unlock();
		}
	}

	private void updateImportContext() throws IOException {
		eventDispatcher.triggerEvent(new ObjectCounterEvent(importer.getAndResetObjectCounter(), this));
		eventDispatcher.triggerEvent(new GeometryCounterEvent(importer.getAndResetGeometryCounter(), this));
		eventDispatcher.triggerEvent(new CounterEvent(CounterType.TOPLEVEL_FEATURE, updateCounter, this));
		updateCounter = 0;

		// log imported top-level features
		if (importLogger != null) {
			for (ImportLogEntry entry : importer.getAndResetImportLogEntries())
				importLogger.write(entry);
		}
	}

	@Override
	public void handleEvent(Event event) throws Exception {
		if (event.getChannel() == eventChannel)
			shouldWork = false;
	}

}<|MERGE_RESOLUTION|>--- conflicted
+++ resolved
@@ -38,11 +38,6 @@
 import org.citydb.concurrent.Worker;
 import org.citydb.concurrent.WorkerPool;
 import org.citydb.config.Config;
-<<<<<<< HEAD
-=======
-import org.citydb.file.InputFile;
-import org.citydb.config.project.database.Workspace;
->>>>>>> 9ba60135
 import org.citydb.config.project.global.LogLevel;
 import org.citydb.database.adapter.AbstractDatabaseAdapter;
 import org.citydb.database.schema.mapping.SchemaMapping;
@@ -55,6 +50,7 @@
 import org.citydb.event.global.GeometryCounterEvent;
 import org.citydb.event.global.InterruptEvent;
 import org.citydb.event.global.ObjectCounterEvent;
+import org.citydb.file.InputFile;
 import org.citydb.log.Logger;
 import org.citygml4j.builder.jaxb.CityGMLBuilder;
 import org.citygml4j.model.citygml.CityGML;
@@ -84,47 +80,10 @@
 
 	private int updateCounter = 0;
 	private int commitAfter = 20;
-<<<<<<< HEAD
-
-	public DBImportWorker(Connection connection,
-			boolean isManagedTransaction,
-=======
-	private boolean globalTransaction;
-
-	private BoundingBoxOptions bboxOptions;
-	private CityGMLImportManager importer;	
-
-	public DBImportWorker(InputFile inputFile,
-			SchemaMapping schemaMapping,
-			CityGMLBuilder cityGMLBuilder,
-			WorkerPool<DBXlink> xlinkPool,
-			UIDCacheManager uidCacheManager,
-			CityGMLFilter filter,
-			AffineTransformer affineTransformer,
-			ImportLogger importLogger,
-			Config config,
-			EventDispatcher eventDispatcher) throws SQLException {
-		this.filter = filter;
-		this.importLogger = importLogger;
-		this.eventDispatcher = eventDispatcher;
-
-		AbstractDatabaseAdapter databaseAdapter = DatabaseConnectionPool.getInstance().getActiveDatabaseAdapter();
-		connection = DatabaseConnectionPool.getInstance().getConnection();
-		connection.setAutoCommit(false);
-		globalTransaction = false;
-
-		// try and change workspace for both connections if needed
-		if (databaseAdapter.hasVersioningSupport()) {
-			Workspace workspace = config.getProject().getDatabase().getWorkspaces().getImportWorkspace();
-			databaseAdapter.getWorkspaceManager().gotoWorkspace(connection, workspace);
-		}
-
-		init(inputFile, databaseAdapter, schemaMapping, cityGMLBuilder, xlinkPool, uidCacheManager, affineTransformer, config);
-	}
 
 	public DBImportWorker(InputFile inputFile,
 			Connection connection,
->>>>>>> 9ba60135
+			boolean isManagedTransaction,
 			AbstractDatabaseAdapter databaseAdapter,
 			SchemaMapping schemaMapping,
 			CityGMLBuilder cityGMLBuilder,
@@ -141,24 +100,8 @@
 		this.importLogger = importLogger;
 		this.eventDispatcher = eventDispatcher;
 
-<<<<<<< HEAD
-		importer = new CityGMLImportManager(connection,
-=======
-		globalTransaction = true;
-		init(inputFile, databaseAdapter, schemaMapping, cityGMLBuilder, xlinkPool, uidCacheManager, affineTransformer, config);
-	}
-
-	private void init(InputFile inputFile,
-			AbstractDatabaseAdapter databaseAdapter,
-			SchemaMapping schemaMapping,
-			CityGMLBuilder cityGMLBuilder,
-			WorkerPool<DBXlink> xlinkPool,
-			UIDCacheManager uidCacheManager,
-			AffineTransformer affineTransformer,
-			Config config) throws SQLException {
 		importer = new CityGMLImportManager(inputFile,
 				connection,
->>>>>>> 9ba60135
 				databaseAdapter,
 				schemaMapping,
 				cityGMLBuilder,
