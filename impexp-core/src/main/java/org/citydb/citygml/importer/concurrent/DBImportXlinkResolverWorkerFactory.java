--- conflicted
+++ resolved
@@ -34,32 +34,23 @@
 import org.citydb.concurrent.WorkerFactory;
 import org.citydb.concurrent.WorkerPool;
 import org.citydb.config.Config;
-<<<<<<< HEAD
 import org.citydb.config.project.database.Workspace;
-=======
-import org.citydb.file.InputFile;
->>>>>>> 9ba60135
 import org.citydb.database.adapter.AbstractDatabaseAdapter;
 import org.citydb.database.connection.ConnectionManager;
 import org.citydb.database.connection.DatabaseConnectionPool;
 import org.citydb.event.EventDispatcher;
+import org.citydb.file.InputFile;
 import org.citydb.log.Logger;
 
 import java.sql.Connection;
 import java.sql.SQLException;
 
 public class DBImportXlinkResolverWorkerFactory implements WorkerFactory<DBXlink> {
-<<<<<<< HEAD
 	private final Logger log = Logger.getInstance();
 
+	private final InputFile inputFile;
 	private final ConnectionManager connectionManager;
 	private final boolean isManagedTransaction;
-=======
-	private final Logger LOG = Logger.getInstance();
-
-	private final InputFile inputFile;
-	private final Connection connection;
->>>>>>> 9ba60135
 	private final AbstractDatabaseAdapter databaseAdapter;
 	private final WorkerPool<DBXlink> tmpXlinkPool;
 	private final UIDCacheManager uidCacheManager;
@@ -67,8 +58,8 @@
 	private final Config config;
 	private final EventDispatcher eventDispatcher;
 
-<<<<<<< HEAD
-	public DBImportXlinkResolverWorkerFactory(ConnectionManager connectionManager,
+	public DBImportXlinkResolverWorkerFactory(InputFile inputFile,
+			ConnectionManager connectionManager,
 			boolean isManagedTransaction,
 			AbstractDatabaseAdapter databaseAdapter,
 			WorkerPool<DBXlink> tmpXlinkPool,
@@ -76,18 +67,10 @@
 			CacheTableManager cacheTableManager,
 			Config config,
 			EventDispatcher eventDispatcher) {
+		this.inputFile = inputFile;
 		this.connectionManager = connectionManager;
 		this.isManagedTransaction = isManagedTransaction;
 		this.databaseAdapter = databaseAdapter;
-=======
-	public DBImportXlinkResolverWorkerFactory(InputFile inputFile,
-			WorkerPool<DBXlink> tmpXlinkPool,
-			UIDCacheManager uidCacheManager, 
-			CacheTableManager cacheTableManager, 
-			Config config, 
-			EventDispatcher eventDispatcher) {
-		this.inputFile = inputFile;
->>>>>>> 9ba60135
 		this.tmpXlinkPool = tmpXlinkPool;
 		this.uidCacheManager = uidCacheManager;
 		this.cacheTableManager = cacheTableManager;
@@ -95,39 +78,25 @@
 		this.eventDispatcher = eventDispatcher;
 	}
 
-	public DBImportXlinkResolverWorkerFactory(WorkerPool<DBXlink> tmpXlinkPool, 
+	public DBImportXlinkResolverWorkerFactory(InputFile inputFile,
+			WorkerPool<DBXlink> tmpXlinkPool,
 			UIDCacheManager uidCacheManager, 
 			CacheTableManager cacheTableManager, 
 			Config config, 
 			EventDispatcher eventDispatcher) {
-		this(DatabaseConnectionPool.getInstance(), false, DatabaseConnectionPool.getInstance().getActiveDatabaseAdapter(),
+		this(inputFile, DatabaseConnectionPool.getInstance(), false, DatabaseConnectionPool.getInstance().getActiveDatabaseAdapter(),
 				tmpXlinkPool, uidCacheManager, cacheTableManager, config, eventDispatcher);
 	}
 	
-<<<<<<< HEAD
-	public DBImportXlinkResolverWorkerFactory(ConnectionManager connectionManager,
-=======
 	public DBImportXlinkResolverWorkerFactory(InputFile inputFile,
-			Connection connection,
->>>>>>> 9ba60135
-			AbstractDatabaseAdapter databaseAdapter, 
+			ConnectionManager connectionManager,
+			AbstractDatabaseAdapter databaseAdapter,
 			WorkerPool<DBXlink> tmpXlinkPool, 
 			UIDCacheManager uidCacheManager, 
 			CacheTableManager cacheTableManager, 
 			Config config, 
 			EventDispatcher eventDispatcher) {
-<<<<<<< HEAD
-		this(connectionManager, true, databaseAdapter, tmpXlinkPool, uidCacheManager, cacheTableManager, config, eventDispatcher);
-=======
-		this.inputFile = inputFile;
-		this.connection = connection;
-		this.databaseAdapter = databaseAdapter;
-		this.tmpXlinkPool = tmpXlinkPool;
-		this.uidCacheManager = uidCacheManager;
-		this.cacheTableManager = cacheTableManager;
-		this.config = config;
-		this.eventDispatcher = eventDispatcher;
->>>>>>> 9ba60135
+		this(inputFile, connectionManager, true, databaseAdapter, tmpXlinkPool, uidCacheManager, cacheTableManager, config, eventDispatcher);
 	}
 
 	@Override
@@ -135,7 +104,6 @@
 		DBImportXlinkResolverWorker dbWorker = null;
 
 		try {
-<<<<<<< HEAD
 			Connection connection = connectionManager.getConnection();
 			if (!isManagedTransaction)
 				connection.setAutoCommit(false);
@@ -146,12 +114,8 @@
 				databaseAdapter.getWorkspaceManager().gotoWorkspace(connection, workspace);
 			}
 
-			dbWorker = new DBImportXlinkResolverWorker(connection, isManagedTransaction, databaseAdapter, tmpXlinkPool,
-					uidCacheManager, cacheTableManager, config, eventDispatcher);
-=======
-			dbWorker = connection == null ? new DBImportXlinkResolverWorker(inputFile, tmpXlinkPool, uidCacheManager, cacheTableManager, config, eventDispatcher) :
-				new DBImportXlinkResolverWorker(inputFile, connection, databaseAdapter, tmpXlinkPool, uidCacheManager, cacheTableManager, config, eventDispatcher);
->>>>>>> 9ba60135
+			dbWorker = new DBImportXlinkResolverWorker(inputFile, connection, isManagedTransaction, databaseAdapter,
+					tmpXlinkPool, uidCacheManager, cacheTableManager, config, eventDispatcher);
 		} catch (SQLException e) {
 			log.error("Failed to create XLink resolver worker: " + e.getMessage());
 		}
