--- conflicted
+++ resolved
@@ -59,11 +59,6 @@
 import org.citydb.concurrent.Worker;
 import org.citydb.concurrent.WorkerPool;
 import org.citydb.config.Config;
-<<<<<<< HEAD
-=======
-import org.citydb.file.InputFile;
-import org.citydb.config.project.database.Workspace;
->>>>>>> 9ba60135
 import org.citydb.config.project.global.LogLevel;
 import org.citydb.database.adapter.AbstractDatabaseAdapter;
 import org.citydb.event.Event;
@@ -71,6 +66,7 @@
 import org.citydb.event.EventHandler;
 import org.citydb.event.global.EventType;
 import org.citydb.event.global.InterruptEvent;
+import org.citydb.file.InputFile;
 import org.citydb.log.Logger;
 
 import java.sql.Connection;
@@ -91,56 +87,19 @@
 	private int updateCounter = 0;
 	private int commitAfter = 20;
 
-<<<<<<< HEAD
-	public DBImportXlinkResolverWorker(Connection connection,
-			boolean isManagedTransaction,
-=======
-	public DBImportXlinkResolverWorker(InputFile inputFile,
-			WorkerPool<DBXlink> tmpXlinkPool,
-			UIDCacheManager uidCacheManager, 
-			CacheTableManager cacheTableManager, 
-			Config config, 
-			EventDispatcher eventDispatcher) throws SQLException {
-		this.tmpXlinkPool = tmpXlinkPool;
-		this.uidCacheManager = uidCacheManager;
-		this.cacheTableManager = cacheTableManager;
-		this.eventDispatcher = eventDispatcher;
-
-		AbstractDatabaseAdapter databaseAdapter = DatabaseConnectionPool.getInstance().getActiveDatabaseAdapter();
-		connection = DatabaseConnectionPool.getInstance().getConnection();
-		connection.setAutoCommit(false);
-		globalTransaction = false;
-
-		// try and change workspace for the connection if needed
-		if (databaseAdapter.hasVersioningSupport()) {
-			Workspace workspace = config.getProject().getDatabase().getWorkspaces().getImportWorkspace();
-			databaseAdapter.getWorkspaceManager().gotoWorkspace(connection, workspace);
-		}
-
-		init(inputFile, databaseAdapter, config);
-	}
-
 	public DBImportXlinkResolverWorker(InputFile inputFile,
 			Connection connection,
->>>>>>> 9ba60135
+			boolean isManagedTransaction,
 			AbstractDatabaseAdapter databaseAdapter,
-			WorkerPool<DBXlink> tmpXlinkPool, 
-			UIDCacheManager uidCacheManager, 
-			CacheTableManager cacheTableManager, 
-			Config config, 
+			WorkerPool<DBXlink> tmpXlinkPool,
+			UIDCacheManager uidCacheManager,
+			CacheTableManager cacheTableManager,
+			Config config,
 			EventDispatcher eventDispatcher) throws SQLException {
 		this.connection = connection;
 		this.isManagedTransaction = isManagedTransaction;
 		this.eventDispatcher = eventDispatcher;
 
-<<<<<<< HEAD
-=======
-		globalTransaction = true;
-		init(inputFile, databaseAdapter, config);
-	}
-
-	private void init(InputFile inputFile, AbstractDatabaseAdapter databaseAdapter, Config config) throws SQLException {
->>>>>>> 9ba60135
 		Integer commitAfterProp = config.getProject().getDatabase().getUpdateBatching().getFeatureBatchValue();
 		if (commitAfterProp != null && commitAfterProp > 0 && commitAfterProp <= databaseAdapter.getMaxBatchSize())
 			commitAfter = commitAfterProp;
