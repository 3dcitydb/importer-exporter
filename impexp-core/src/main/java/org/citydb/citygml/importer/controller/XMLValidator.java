/*
 * 3D City Database - The Open Source CityGML Database
 * http://www.3dcitydb.org/
 * 
 * Copyright 2013 - 2018
 * Chair of Geoinformatics
 * Technical University of Munich, Germany
 * https://www.gis.bgu.tum.de/
 * 
 * The 3D City Database is jointly developed with the following
 * cooperation partners:
 * 
 * virtualcitySYSTEMS GmbH, Berlin <http://www.virtualcitysystems.de/>
 * M.O.S.S. Computer Grafik Systeme GmbH, Taufkirchen <http://www.moss.de/>
 * 
 * Licensed under the Apache License, Version 2.0 (the "License");
 * you may not use this file except in compliance with the License.
 * You may obtain a copy of the License at
 * 
 *     http://www.apache.org/licenses/LICENSE-2.0
 *     
 * Unless required by applicable law or agreed to in writing, software
 * distributed under the License is distributed on an "AS IS" BASIS,
 * WITHOUT WARRANTIES OR CONDITIONS OF ANY KIND, either express or implied.
 * See the License for the specific language governing permissions and
 * limitations under the License.
 */
package org.citydb.citygml.importer.controller;

import org.apache.tika.exception.TikaException;
import org.citydb.citygml.importer.file.DirectoryScanner;
import org.citydb.config.Config;
import org.citydb.config.i18n.Language;
import org.citydb.citygml.importer.file.AbstractArchiveInputFile;
import org.citydb.config.internal.InputFile;
import org.citydb.config.internal.FileType;
import org.citydb.config.internal.Internal;
import org.citydb.config.project.global.LogLevel;
import org.citydb.event.Event;
import org.citydb.event.EventDispatcher;
import org.citydb.event.EventHandler;
import org.citydb.event.global.CounterEvent;
import org.citydb.event.global.CounterType;
import org.citydb.event.global.EventType;
import org.citydb.event.global.InterruptEvent;
import org.citydb.event.global.StatusDialogMessage;
import org.citydb.event.global.StatusDialogTitle;
import org.citydb.log.Logger;
import org.citydb.util.Util;
import org.citygml4j.xml.schema.SchemaHandler;
import org.xml.sax.ErrorHandler;
import org.xml.sax.SAXException;
import org.xml.sax.SAXParseException;

import javax.xml.XMLConstants;
import javax.xml.transform.stream.StreamSource;
import javax.xml.validation.Schema;
import javax.xml.validation.SchemaFactory;
import javax.xml.validation.Validator;
import java.io.IOException;
import java.io.InputStream;
import java.nio.file.Path;
import java.nio.file.Paths;
import java.util.List;

public class XMLValidator implements EventHandler {
	private final Logger log = Logger.getInstance();

	private final Config config;
	private final EventDispatcher eventDispatcher;

	private volatile boolean shouldRun = true;
	private DirectoryScanner directoryScanner;
	private boolean reportAllErrors;
	private InputStream inputStream;
	
	public XMLValidator(Config config, EventDispatcher eventDispatcher) {
		this.config = config;
		this.eventDispatcher = eventDispatcher;
	}

	public void cleanup() {
		eventDispatcher.removeEventHandler(this);
	}

	public boolean doProcess() {
		// adding listeners
		eventDispatcher.addEventHandler(EventType.INTERRUPT, this);
		Internal internalConfig = config.getInternal();

		// build list of files to be validated
		List<InputFile> importFiles;
		try {
			log.info("Creating list of CityGML files to be validated...");
			directoryScanner = new DirectoryScanner(true);
			importFiles = directoryScanner.listFiles(internalConfig.getImportFiles());
			if (importFiles.isEmpty()) {
				log.warn("Failed to find CityGML files at the specified locations.");
				return false;
			}
		} catch (TikaException | IOException e) {
			log.error("Fatal error while searching for CityGML files.");
			return false;
		}

		if (!shouldRun)
			return false;

		int fileCounter = 0;
		int remainingFiles = importFiles.size();
		log.info("List of files to be validated successfully created.");
		log.info(remainingFiles + " file(s) will be validated.");

		// prepare XML validation
		reportAllErrors = !config.getProject().getImporter().getXMLValidation().isSetReportOneErrorPerFeature();
		Validator validator;
		ValidationErrorHandler errorHandler = new ValidationErrorHandler();
		try {
			SchemaHandler schemaHandler = SchemaHandler.newInstance();
			SchemaFactory schemaFactory = SchemaFactory.newInstance(XMLConstants.W3C_XML_SCHEMA_NS_URI);		
			Schema schema = schemaFactory.newSchema(schemaHandler.getSchemaSources());	
			validator = schema.newValidator();
		} catch (SAXException e) {
			log.error("Failed to create CityGML schema context: " + e.getMessage());
			return false;
		}

		long start = System.currentTimeMillis();
		
		while (shouldRun && fileCounter < importFiles.size()) {
			try (InputFile file = importFiles.get(fileCounter++)) {
				Path contentFile = file.getType() != FileType.ARCHIVE ?
						file.getFile() : Paths.get(file.getFile().toString(), ((AbstractArchiveInputFile) file).getContentFile());

				eventDispatcher.triggerEvent(new StatusDialogTitle(contentFile.getFileName().toString(), this));
				eventDispatcher.triggerEvent(new StatusDialogMessage(Language.I18N.getString("validate.dialog.validate.msg"), this));
				eventDispatcher.triggerEvent(new CounterEvent(CounterType.FILE, --remainingFiles, this));

				// ok, preparation done. inform user and start validating the input file
				log.info("Validating file: " + contentFile.toString());

				validator.reset();
				validator.setErrorHandler(errorHandler);
				errorHandler.reset();

				inputStream = file.openStream();
				validator.validate(new StreamSource(inputStream));
			} catch (SAXException | IOException e) {
				if (!errorHandler.isAborted && shouldRun)
					log.error("Failed to validate CityGML file: " + e.getMessage());
			} finally {
				if (inputStream != null) {
					try {
						inputStream.close();
					} catch (IOException ignored) {
						//
					}
				}
			}

			eventDispatcher.triggerEvent(new StatusDialogMessage(Language.I18N.getString("validate.dialog.finish.msg"), this));

			// show XML validation errors
			if (errorHandler.errors > 0)
				log.warn(errorHandler.errors + " error(s) reported while validating the document.");
			else if (errorHandler.errors == 0 && shouldRun)
				log.info("The CityGML file is valid.");
		}
		
		if (shouldRun)
			log.info("Total validation time: " + Util.formatElapsedTime(System.currentTimeMillis() - start) + ".");

		return shouldRun;
	}

	@Override
	public void handleEvent(Event e) throws Exception {
		if (e.getEventType() == EventType.INTERRUPT) {
			shouldRun = false;
			InterruptEvent interruptEvent = (InterruptEvent)e;

			if (interruptEvent.getCause() != null) {
				Throwable cause = interruptEvent.getCause();
				log.error("An error occurred: " + cause.getMessage());
				while ((cause = cause.getCause()) != null)
<<<<<<< HEAD
					log.error("Cause: " + cause.getMessage());
=======
					LOG.error(cause.getClass().getTypeName() + ": " + cause.getMessage());
>>>>>>> b67faa58
			}
			
			String log = interruptEvent.getLogMessage();
			if (log != null)
				this.log.log(interruptEvent.getLogLevelType(), log);
			
			if (directoryScanner != null)
				directoryScanner.cancel();

			if (inputStream != null)
				inputStream.close();
		}
	}

	private final class ValidationErrorHandler implements ErrorHandler {
		int errors;
		boolean isAborted;

		public void reset() {
			errors = 0;
			isAborted = false;
		}

		@Override
		public void warning(SAXParseException e) throws SAXException {
			write(e, "Warning", LogLevel.WARN);
		}

		@Override
		public void fatalError(SAXParseException e) throws SAXException {
			reportAllErrors = false;
			write(e, "Invalid content", LogLevel.ERROR);
		}

		@Override
		public void error(SAXParseException e) throws SAXException {
			write(e, "Invalid content", LogLevel.ERROR);
		}

		public void write(SAXParseException e, String prefix, LogLevel level) throws SAXException {
			if (!isAborted) {
				log.log(level, prefix + " at " + '[' + e.getLineNumber() + ',' + e.getColumnNumber() + "]: " + e.getMessage());
				errors++;
				if (!reportAllErrors) {
					isAborted = true;
					throw new SAXException();
				}
			}
		}
	}

}<|MERGE_RESOLUTION|>--- conflicted
+++ resolved
@@ -183,11 +183,7 @@
 				Throwable cause = interruptEvent.getCause();
 				log.error("An error occurred: " + cause.getMessage());
 				while ((cause = cause.getCause()) != null)
-<<<<<<< HEAD
-					log.error("Cause: " + cause.getMessage());
-=======
-					LOG.error(cause.getClass().getTypeName() + ": " + cause.getMessage());
->>>>>>> b67faa58
+					log.error(cause.getClass().getTypeName() + ": " + cause.getMessage());
 			}
 			
 			String log = interruptEvent.getLogMessage();
