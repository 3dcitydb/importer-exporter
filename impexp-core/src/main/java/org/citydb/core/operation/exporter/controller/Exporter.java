--- conflicted
+++ resolved
@@ -159,7 +159,11 @@
         } finally {
             eventDispatcher.removeEventHandler(this);
 
-<<<<<<< HEAD
+            // shutdown export plugins
+            for (FeatureExportExtension plugin : pluginManager.getEnabledExternalPlugins(FeatureExportExtension.class)) {
+                plugin.afterExport(success ? ExportStatus.SUCCESS : ExportStatus.ABORTED);
+            }
+
             if (cacheTableManager != null) {
                 try {
                     log.debug("Closing temporary cache.");
@@ -167,11 +171,6 @@
                 } catch (SQLException e) {
                     log.error("Failed to close the temporary cache.", e);
                 }
-=======
-            // shutdown export plugins
-            for (FeatureExportExtension plugin : pluginManager.getEnabledExternalPlugins(FeatureExportExtension.class)) {
-                plugin.afterExport(success ? ExportStatus.SUCCESS : ExportStatus.ABORTED);
->>>>>>> c8efa5f2
             }
         }
 
