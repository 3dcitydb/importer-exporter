/*
 * 3D City Database - The Open Source CityGML Database
 * https://www.3dcitydb.org/
 *
 * Copyright 2013 - 2021
 * Chair of Geoinformatics
 * Technical University of Munich, Germany
 * https://www.lrg.tum.de/gis/
 *
 * The 3D City Database is jointly developed with the following
 * cooperation partners:
 *
 * Virtual City Systems, Berlin <https://vc.systems/>
 * M.O.S.S. Computer Grafik Systeme GmbH, Taufkirchen <http://www.moss.de/>
 *
 * Licensed under the Apache License, Version 2.0 (the "License");
 * you may not use this file except in compliance with the License.
 * You may obtain a copy of the License at
 *
 *     http://www.apache.org/licenses/LICENSE-2.0
 *
 * Unless required by applicable law or agreed to in writing, software
 * distributed under the License is distributed on an "AS IS" BASIS,
 * WITHOUT WARRANTIES OR CONDITIONS OF ANY KIND, either express or implied.
 * See the License for the specific language governing permissions and
 * limitations under the License.
 */
package org.citydb.core.operation.importer.controller;

import org.apache.tika.exception.TikaException;
import org.citydb.config.Config;
import org.citydb.config.i18n.Language;
import org.citydb.config.project.database.Workspace;
import org.citydb.core.database.adapter.AbstractDatabaseAdapter;
import org.citydb.core.database.adapter.AbstractUtilAdapter;
import org.citydb.core.database.adapter.IndexStatusInfo;
import org.citydb.core.database.adapter.IndexStatusInfo.IndexInfoObject;
import org.citydb.core.database.adapter.IndexStatusInfo.IndexStatus;
import org.citydb.core.database.adapter.IndexStatusInfo.IndexType;
import org.citydb.core.database.connection.DatabaseConnectionPool;
import org.citydb.core.database.schema.mapping.SchemaMapping;
import org.citydb.core.file.FileType;
import org.citydb.core.file.InputFile;
import org.citydb.core.file.input.AbstractArchiveInputFile;
import org.citydb.core.file.input.DirectoryScanner;
import org.citydb.core.operation.common.cache.CacheTableManager;
import org.citydb.core.operation.common.cache.IdCacheManager;
import org.citydb.core.operation.common.cache.IdCacheType;
import org.citydb.core.operation.common.util.AffineTransformer;
import org.citydb.core.operation.common.xlink.DBXlink;
import org.citydb.core.operation.importer.CityGMLImportException;
import org.citydb.core.operation.importer.cache.GeometryGmlIdCache;
import org.citydb.core.operation.importer.cache.ObjectGmlIdCache;
import org.citydb.core.operation.importer.cache.TextureImageCache;
import org.citydb.core.operation.importer.concurrent.DBImportWorkerFactory;
import org.citydb.core.operation.importer.concurrent.DBImportXlinkResolverWorkerFactory;
import org.citydb.core.operation.importer.concurrent.DBImportXlinkWorkerFactory;
import org.citydb.core.operation.importer.database.xlink.resolver.DBXlinkSplitter;
import org.citydb.core.operation.importer.filter.CityGMLFilter;
import org.citydb.core.operation.importer.filter.CityGMLFilterBuilder;
import org.citydb.core.operation.importer.reader.FeatureReadException;
import org.citydb.core.operation.importer.reader.FeatureReader;
import org.citydb.core.operation.importer.reader.FeatureReaderFactory;
import org.citydb.core.operation.importer.reader.FeatureReaderFactoryBuilder;
import org.citydb.core.operation.importer.util.ImportLogger;
import org.citydb.core.operation.importer.util.InternalConfig;
import org.citydb.core.plugin.PluginException;
import org.citydb.core.plugin.PluginManager;
import org.citydb.core.plugin.extension.importer.FeatureImportExtension;
import org.citydb.core.plugin.extension.importer.ImportStatus;
import org.citydb.core.query.filter.FilterException;
import org.citydb.core.registry.ObjectRegistry;
import org.citydb.core.util.CoreConstants;
import org.citydb.core.util.Util;
import org.citydb.util.concurrent.PoolSizeAdaptationStrategy;
import org.citydb.util.concurrent.WorkerPool;
import org.citydb.util.event.Event;
import org.citydb.util.event.EventDispatcher;
import org.citydb.util.event.EventHandler;
import org.citydb.util.event.global.*;
import org.citydb.util.log.Logger;
import org.citygml4j.builder.jaxb.CityGMLBuilder;
import org.citygml4j.model.citygml.CityGML;
import org.citygml4j.model.gml.GMLClass;

import java.io.IOException;
import java.nio.file.Path;
import java.nio.file.Paths;
import java.sql.SQLException;
import java.util.EnumMap;
import java.util.HashMap;
import java.util.List;
import java.util.Map;
import java.util.Map.Entry;
import java.util.concurrent.atomic.AtomicBoolean;

public class Importer implements EventHandler {
    private final Logger log = Logger.getInstance();
    private final CityGMLBuilder cityGMLBuilder;
    private final AbstractDatabaseAdapter databaseAdapter;
    private final SchemaMapping schemaMapping;
    private final PluginManager pluginManager;
    private final Config config;
    private final EventDispatcher eventDispatcher;

    private final AtomicBoolean isInterrupted = new AtomicBoolean(false);
    private final HashMap<Integer, Long> objectCounter;
    private final EnumMap<GMLClass, Long> geometryCounter;

    private volatile boolean shouldRun = true;
    private CityGMLImportException exception;
    private DirectoryScanner directoryScanner;
    private ImportLogger importLogger;
    private CacheTableManager cacheTableManager;

    public Importer() {
        cityGMLBuilder = ObjectRegistry.getInstance().getCityGMLBuilder();
        schemaMapping = ObjectRegistry.getInstance().getSchemaMapping();
        pluginManager = PluginManager.getInstance();
        config = ObjectRegistry.getInstance().getConfig();
        eventDispatcher = ObjectRegistry.getInstance().getEventDispatcher();
        databaseAdapter = DatabaseConnectionPool.getInstance().getActiveDatabaseAdapter();

        objectCounter = new HashMap<>();
        geometryCounter = new EnumMap<>(GMLClass.class);
    }

    public boolean doImport(List<Path> inputFiles) throws CityGMLImportException {
        if (inputFiles == null || inputFiles.isEmpty()) {
            throw new CityGMLImportException("No input file(s) provided.");
        }

        eventDispatcher.addEventHandler(EventType.OBJECT_COUNTER, this);
        eventDispatcher.addEventHandler(EventType.GEOMETRY_COUNTER, this);
        eventDispatcher.addEventHandler(EventType.INTERRUPT, this);

<<<<<<< HEAD
        try {
            return process(inputFiles);
=======
        // create import logger
        ImportLogger importLogger = null;
        if (config.getImportConfig().getImportLog().isSetLogImportedFeatures()) {
            try {
                Path logFile = config.getImportConfig().getImportLog().isSetLogFile() ?
                        Paths.get(config.getImportConfig().getImportLog().getLogFile()) :
                        CoreConstants.IMPEXP_DATA_DIR.resolve(CoreConstants.IMPORT_LOG_DIR);
                importLogger = new ImportLogger(logFile, config.getDatabaseConfig().getActiveConnection());
                log.info("Log file of imported top-level features: " + importLogger.getLogFilePath().toString());
            } catch (IOException e) {
                throw new CityGMLImportException("Failed to create log file for imported top-level features.", e);
            }
        }

        boolean success = true;
        try {
            success = process(inputFiles, importLogger);
        } catch (CityGMLImportException e) {
            success = false;
            throw e;
        } catch (Throwable e) {
            success = false;
            throw new CityGMLImportException("An unexpected error occurred.", e);
>>>>>>> c8efa5f2
        } finally {
            eventDispatcher.removeEventHandler(this);

            // shutdown import plugins
            for (FeatureImportExtension plugin : pluginManager.getEnabledExternalPlugins(FeatureImportExtension.class)) {
                plugin.afterImport(success ? ImportStatus.SUCCESS : ImportStatus.ABORTED);
            }

            if (importLogger != null) {
                try {
                    log.debug("Closing import log.");
                    importLogger.close(shouldRun);
                } catch (IOException e) {
                    log.error("Failed to close the feature import log. It is most likely corrupt.", e);
                }
            }

            if (cacheTableManager != null) {
                try {
                    log.debug("Closing temporary cache.");
                    cacheTableManager.close();
                } catch (SQLException e) {
                    log.error("Failed to close the temporary cache.", e);
                }
            }
        }

        return success;
    }

    private boolean process(List<Path> inputFiles) throws CityGMLImportException {
        // worker pool settings
        int minThreads = config.getImportConfig().getResources().getThreadPool().getMinThreads();
        int maxThreads = config.getImportConfig().getResources().getThreadPool().getMaxThreads();
        int queueSize = maxThreads * 2;

        // gml:id lookup cache update
        int lookupCacheBatchSize = config.getDatabaseConfig().getImportBatching().getGmlIdCacheBatchSize();

        // log workspace
        if (databaseAdapter.hasVersioningSupport() && databaseAdapter.getConnectionDetails().isSetWorkspace()) {
            Workspace workspace = databaseAdapter.getConnectionDetails().getWorkspace();
            if (!databaseAdapter.getWorkspaceManager().equalsDefaultWorkspaceName(workspace.getName())) {
                log.info("Importing into workspace " + databaseAdapter.getConnectionDetails().getWorkspace() + ".");
            }
        }

        // deactivate database indexes
        if (shouldRun && (config.getImportConfig().getIndexes().isSpatialIndexModeDeactivate()
                || config.getImportConfig().getIndexes().isSpatialIndexModeDeactivateActivate()
                || config.getImportConfig().getIndexes().isNormalIndexModeDeactivate()
                || config.getImportConfig().getIndexes().isNormalIndexModeDeactivateActivate())) {
            try {
                if (shouldRun && (config.getImportConfig().getIndexes().isSpatialIndexModeDeactivate()
                        || config.getImportConfig().getIndexes().isSpatialIndexModeDeactivateActivate())) {
                    manageIndexes(false, true);
                } else {
                    databaseAdapter.getUtil().getIndexStatus(IndexType.SPATIAL).printStatusToConsole();
                }

                if (shouldRun && (config.getImportConfig().getIndexes().isNormalIndexModeDeactivate()
                        || config.getImportConfig().getIndexes().isNormalIndexModeDeactivateActivate())) {
                    manageIndexes(false, false);
                } else {
                    databaseAdapter.getUtil().getIndexStatus(IndexType.NORMAL).printStatusToConsole();
                }
            } catch (SQLException e) {
                throw new CityGMLImportException("Failed to deactivate indexes.", e);
            }
        } else {
            try {
                for (IndexType type : IndexType.values()) {
                    databaseAdapter.getUtil().getIndexStatus(type).printStatusToConsole();
                }
            } catch (SQLException e) {
                throw new CityGMLImportException("Failed to query index status.", e);
            }
        }

<<<<<<< HEAD
        // create import logger
        importLogger = null;
        if (config.getImportConfig().getImportLog().isSetLogImportedFeatures()) {
            try {
                Path logFile = config.getImportConfig().getImportLog().isSetLogFile() ?
                        Paths.get(config.getImportConfig().getImportLog().getLogFile()) :
                        CoreConstants.IMPEXP_DATA_DIR.resolve(CoreConstants.IMPORT_LOG_DIR);
                importLogger = new ImportLogger(logFile, config.getDatabaseConfig().getActiveConnection());
                log.info("Log file of imported top-level features: " + importLogger.getLogFilePath().toString());
            } catch (IOException e) {
                throw new CityGMLImportException("Failed to create log file for imported top-level features.", e);
=======
        // initialize import plugins
        for (FeatureImportExtension plugin : pluginManager.getEnabledExternalPlugins(FeatureImportExtension.class)) {
            try {
                plugin.beforeImport();
            } catch (PluginException e) {
                throw new CityGMLImportException("Failed to initialize import plugin " + plugin.getClass().getName() + ".", e);
>>>>>>> c8efa5f2
            }
        }

        // build list of import files
        List<InputFile> files;
        try {
            log.info("Creating list of files to be imported...");
            directoryScanner = new DirectoryScanner(true);
            files = directoryScanner.listFiles(inputFiles);
            if (files.isEmpty()) {
                throw new CityGMLImportException("Failed to find files at the specified locations.");
            }
        } catch (TikaException | IOException e) {
            throw new CityGMLImportException("Fatal error while searching for files.", e);
        }

        if (!shouldRun)
            return false;

        int fileCounter = 0;
        int remainingFiles = files.size();
        log.info("List of import files successfully created.");
        log.info(remainingFiles + " file(s) will be imported.");

        // affine transformation
        AffineTransformer affineTransformer = null;
        if (config.getImportConfig().getAffineTransformation().isEnabled()) {
            try {
                log.info("Applying affine coordinates transformation.");
                affineTransformer = new AffineTransformer(config.getImportConfig().getAffineTransformation());
            } catch (Exception e) {
                throw new CityGMLImportException("Failed to create affine transformer.", e);
            }
        }

        // build CityGML filter
        CityGMLFilter filter;
        try {
            CityGMLFilterBuilder builder = new CityGMLFilterBuilder(schemaMapping, databaseAdapter);
            filter = builder.buildCityGMLFilter(config.getImportConfig().getFilter());
        } catch (FilterException e) {
            throw new CityGMLImportException("Failed to build the import filter.", e);
        }

        // create instance of the cache table manager
        try {
            cacheTableManager = new CacheTableManager(config.getGlobalConfig().getCache());
        } catch (SQLException | IOException e) {
            throw new CityGMLImportException("Failed to initialize internal cache manager.", e);
        }

        // create reader factory builder
        FeatureReaderFactoryBuilder builder = new FeatureReaderFactoryBuilder();

        IdCacheManager idCacheManager = null;
        WorkerPool<CityGML> dbWorkerPool = null;
        WorkerPool<DBXlink> tmpXlinkPool = null;
        WorkerPool<DBXlink> xlinkResolverPool = null;
        DBXlinkSplitter splitter;

        long start = System.currentTimeMillis();

        while (shouldRun && fileCounter < files.size()) {
            // check whether we reached the counter limit
            if (filter.isSetCounterFilter() && !filter.getCounterFilter().isCountSatisfied()) {
            	break;
			}

            InternalConfig internalConfig = new InternalConfig();

            try (InputFile file = files.get(fileCounter++)) {
                internalConfig.setInputFile(file);
                Path contentFile = file.getType() != FileType.ARCHIVE ?
                        file.getFile() :
						Paths.get(file.getFile().toString(), ((AbstractArchiveInputFile) file).getContentFile());

                eventDispatcher.triggerEvent(new StatusDialogTitle(contentFile.getFileName().toString(), this));
                eventDispatcher.triggerEvent(new StatusDialogMessage(Language.I18N.getString("import.dialog.cityObj.msg"), this));
                eventDispatcher.triggerEvent(new StatusDialogProgressBar(true, this));
                eventDispatcher.triggerEvent(new CounterEvent(CounterType.FILE, --remainingFiles, this));

                // update import log
                if (importLogger != null) {
                    importLogger.setInputFile(contentFile);
                }

                // set metadata
                internalConfig.setMetadata(config.getImportConfig().getContinuation());

                // set gml:id codespace starting from version 3.1
                if (databaseAdapter.getConnectionMetaData().getCityDBVersion().compareTo(3, 1, 0) >= 0) {
                    if (config.getImportConfig().getResourceId().isSetNoneCodeSpaceMode()) {
                    	internalConfig.setCurrentGmlIdCodespace(null);
					} else if (config.getImportConfig().getResourceId().isSetRelativeCodeSpaceMode()) {
                    	internalConfig.setCurrentGmlIdCodespace(file.getFile().getFileName().toString());
					} else if (config.getImportConfig().getResourceId().isSetAbsoluteCodeSpaceMode()) {
                    	internalConfig.setCurrentGmlIdCodespace(file.getFile().toString());
					} else if (config.getImportConfig().getResourceId().isSetUserCodeSpaceMode()) {
                        String codespace = config.getImportConfig().getResourceId().getCodeSpace();
                        if (codespace != null && !codespace.isEmpty()) {
                        	internalConfig.setCurrentGmlIdCodespace(codespace);
						}
                    }
                }

                // create instance of gml:id lookup server manager...
                idCacheManager = new IdCacheManager();

                // ...and start servers
                try {
                    idCacheManager.initCache(
                            IdCacheType.GEOMETRY,
                            new GeometryGmlIdCache(cacheTableManager,
                                    config.getImportConfig().getResources().getIdCache().getGeometry().getPartitions(),
                                    lookupCacheBatchSize),
                            config.getImportConfig().getResources().getIdCache().getGeometry().getCacheSize(),
                            config.getImportConfig().getResources().getIdCache().getGeometry().getPageFactor(),
                            maxThreads);

                    idCacheManager.initCache(
                            IdCacheType.OBJECT,
                            new ObjectGmlIdCache(cacheTableManager,
                                    config.getImportConfig().getResources().getIdCache().getFeature().getPartitions(),
                                    lookupCacheBatchSize),
                            config.getImportConfig().getResources().getIdCache().getFeature().getCacheSize(),
                            config.getImportConfig().getResources().getIdCache().getFeature().getPageFactor(),
                            maxThreads);

                    if (config.getImportConfig().getAppearances().isSetImportAppearance() &&
                            config.getImportConfig().getAppearances().isSetImportTextureFiles()) {
                        idCacheManager.initCache(
                                IdCacheType.TEXTURE_IMAGE,
                                new TextureImageCache(cacheTableManager,
                                        config.getImportConfig().getResources().getTexImageCache().getPartitions(),
                                        lookupCacheBatchSize),
                                config.getImportConfig().getResources().getTexImageCache().getCacheSize(),
                                config.getImportConfig().getResources().getTexImageCache().getPageFactor(),
                                maxThreads);
                    }
                } catch (SQLException e) {
                    throw new CityGMLImportException("Failed to initialize internal gml:id caches.", e);
                }

                // creating worker pools needed for data import
                // this pool is for registering xlinks
                tmpXlinkPool = new WorkerPool<>(
                        "xlink_importer_pool",
                        minThreads,
                        maxThreads,
                        PoolSizeAdaptationStrategy.AGGRESSIVE,
                        new DBImportXlinkWorkerFactory(cacheTableManager, config, eventDispatcher),
                        queueSize,
                        false);

                // this pool basically works on the data import
                dbWorkerPool = new WorkerPool<>(
                        "db_importer_pool",
                        minThreads,
                        maxThreads,
                        PoolSizeAdaptationStrategy.AGGRESSIVE,
                        new DBImportWorkerFactory(schemaMapping,
                                cityGMLBuilder,
                                tmpXlinkPool,
                                idCacheManager,
                                filter,
                                affineTransformer,
                                importLogger,
                                internalConfig,
                                config,
                                eventDispatcher),
                        queueSize,
                        false);

                // prestart threads
                tmpXlinkPool.prestartCoreWorkers();
                dbWorkerPool.prestartCoreWorkers();

                // fail if we could not start a single import worker
                if (dbWorkerPool.getPoolSize() == 0) {
                    throw new CityGMLImportException("Failed to start database import worker pool. Check the database connection pool settings.");
                }

                FeatureReaderFactory factory;
                try {
                    factory = builder.buildFactory(file, filter, config);
                } catch (FeatureReadException e) {
                    throw new CityGMLImportException("Failed to read input file '" + contentFile + "'.", e);
                }

                log.info("Importing file: " + contentFile.toString());

                try (FeatureReader reader = factory.createFeatureReader()) {
                    reader.read(file, dbWorkerPool);

                    // show XML validation errors
                    if (reader.getValidationErrors() > 0) {
                    	log.warn(reader.getValidationErrors() + " error(s) encountered while validating the document.");
					}
                } catch (FeatureReadException e) {
                    throw new CityGMLImportException("Failed to read input file.", e);
                }

                // we are done with parsing the file. so shutdown the workers.
                // the xlink pool is not shutdown because we need it afterwards
                try {
                    dbWorkerPool.shutdownAndWait();
                    tmpXlinkPool.join();
                } catch (InterruptedException e) {
                    throw new CityGMLImportException("Failed to shutdown worker pools.", e);
                }

                if (shouldRun) {
                    // get an xlink resolver pool
                    log.info("Resolving XLink references.");
                    xlinkResolverPool = new WorkerPool<>(
                            "xlink_resolver_pool",
                            minThreads,
                            maxThreads,
                            PoolSizeAdaptationStrategy.AGGRESSIVE,
                            new DBImportXlinkResolverWorkerFactory(file,
                                    tmpXlinkPool,
                                    idCacheManager,
                                    cacheTableManager,
                                    config,
                                    eventDispatcher),
                            queueSize,
                            false);

                    // prestart its workers
                    xlinkResolverPool.prestartCoreWorkers();

                    // resolve xlinks based on temp tables
                    if (shouldRun) {
                        splitter = new DBXlinkSplitter(cacheTableManager,
                                xlinkResolverPool,
                                tmpXlinkPool,
                                Event.GLOBAL_CHANNEL,
                                eventDispatcher);

                        splitter.startQuery();
                    }

                    // shutdown worker pools
                    try {
                        xlinkResolverPool.shutdownAndWait();
                    } catch (InterruptedException e) {
                        throw new CityGMLImportException("Failed to shutdown worker pools.", e);
                    }
                }

                // shutdown tmp xlink pool
                try {
                    tmpXlinkPool.shutdownAndWait();
                } catch (InterruptedException e) {
                    throw new CityGMLImportException("Failed to shutdown worker pools.", e);
                }

                eventDispatcher.triggerEvent(new StatusDialogMessage(Language.I18N.getString("import.dialog.finish.msg"), this));
                eventDispatcher.triggerEvent(new StatusDialogProgressBar(true, this));
            } catch (IOException e) {
                throw new CityGMLImportException("Failed to process import file.", e);
            } finally {
                if (dbWorkerPool != null && !dbWorkerPool.isTerminated()) {
                	dbWorkerPool.shutdownNow();
				}

                if (xlinkResolverPool != null && !xlinkResolverPool.isTerminated()) {
                	xlinkResolverPool.shutdownNow();
				}

                if (tmpXlinkPool != null && !tmpXlinkPool.isTerminated()) {
                	tmpXlinkPool.shutdownNow();
				}

                try {
                    eventDispatcher.flushEvents();
                } catch (InterruptedException e) {
                    //
                }

                if (idCacheManager != null) {
                    try {
                        idCacheManager.shutdownAll();
                    } catch (SQLException e) {
                        setException("Failed to clean the gml:id caches.", e);
                        shouldRun = false;
                    }
                }

                if (cacheTableManager != null) {
                    try {
                        log.info("Cleaning temporary cache.");
                        cacheTableManager.dropAll();
                    } catch (SQLException e) {
                        setException("Failed to clean the temporary cache.", e);
                        shouldRun = false;
                    }
                }
            }
        }

        // reactivate database indexes
        if (shouldRun) {
            if (config.getImportConfig().getIndexes().isSpatialIndexModeDeactivateActivate()
                    || config.getImportConfig().getIndexes().isNormalIndexModeDeactivateActivate()) {
                try {
                    if (config.getImportConfig().getIndexes().isSpatialIndexModeDeactivateActivate()) {
                    	manageIndexes(true, true);
					}

                    if (config.getImportConfig().getIndexes().isNormalIndexModeDeactivateActivate()) {
                    	manageIndexes(true, false);
					}
                } catch (SQLException e) {
                    log.warn("Failed to activate indexes.", e);
                }
            }
        }

        // show imported features
        if (!objectCounter.isEmpty()) {
            log.info("Imported city objects:");
            Map<String, Long> typeNames = Util.mapObjectCounter(objectCounter, schemaMapping);
            typeNames.keySet().forEach(object -> log.info(object + ": " + typeNames.get(object)));
        }

        // show processed geometries
        if (!geometryCounter.isEmpty()) {
            log.info("Processed geometry objects: " + geometryCounter.values().stream().reduce(0L, Long::sum));
        }

        if (shouldRun) {
            log.info("Total import time: " + Util.formatElapsedTime(System.currentTimeMillis() - start) + ".");
        } else if (exception != null) {
            throw exception;
        }

        return shouldRun;
    }

    private void manageIndexes(boolean enable, boolean workOnSpatialIndexes) throws SQLException {
        AbstractUtilAdapter utilAdapter = databaseAdapter.getUtil();
        log.info((enable ? "Activating " : "Deactivating ") + (workOnSpatialIndexes ? "spatial" : "normal") + " indexes...");

        IndexStatusInfo indexStatus;
        if (enable) {
            indexStatus = workOnSpatialIndexes ? utilAdapter.createSpatialIndexes() : utilAdapter.createNormalIndexes();
        } else {
            indexStatus = workOnSpatialIndexes ? utilAdapter.dropSpatialIndexes() : utilAdapter.dropNormalIndexes();
        }

        if (indexStatus != null) {
            IndexStatus expectedStatus = enable ? IndexStatus.VALID : IndexStatus.DROPPED;
            for (IndexInfoObject indexObj : indexStatus.getIndexObjects()) {
                if (indexObj.getStatus() != expectedStatus) {
                    log.error("FAILED: " + indexObj.toString());
                    if (indexObj.hasErrorMessage())
                        log.error("Error cause: " + indexObj.getErrorMessage());
                }
            }
        }
    }

	private void setException(String message, Throwable cause) {
		if (exception == null) {
			exception = new CityGMLImportException(message, cause);
		}
	}

    @Override
    public void handleEvent(Event e) throws Exception {
        if (e.getEventType() == EventType.OBJECT_COUNTER) {
            Map<Integer, Long> counter = ((ObjectCounterEvent) e).getCounter();
            for (Entry<Integer, Long> entry : counter.entrySet()) {
                Long tmp = objectCounter.get(entry.getKey());
                objectCounter.put(entry.getKey(), tmp == null ? entry.getValue() : tmp + entry.getValue());
            }
        } else if (e.getEventType() == EventType.GEOMETRY_COUNTER) {
            Map<GMLClass, Long> counter = ((GeometryCounterEvent) e).getCounter();
            for (Entry<GMLClass, Long> entry : counter.entrySet()) {
                Long tmp = geometryCounter.get(entry.getKey());
                geometryCounter.put(entry.getKey(), tmp == null ? entry.getValue() : tmp + entry.getValue());
            }
        } else if (e.getEventType() == EventType.INTERRUPT) {
            if (isInterrupted.compareAndSet(false, true)) {
                shouldRun = false;
                InterruptEvent event = (InterruptEvent) e;

                log.log(event.getLogLevelType(), event.getLogMessage());
                if (event.getCause() != null) {
                    setException("Aborting import due to errors.", event.getCause());
                }

                if (directoryScanner != null) {
                    directoryScanner.cancel();
                }
            }
        }
    }
}<|MERGE_RESOLUTION|>--- conflicted
+++ resolved
@@ -134,34 +134,15 @@
         eventDispatcher.addEventHandler(EventType.GEOMETRY_COUNTER, this);
         eventDispatcher.addEventHandler(EventType.INTERRUPT, this);
 
-<<<<<<< HEAD
-        try {
-            return process(inputFiles);
-=======
-        // create import logger
-        ImportLogger importLogger = null;
-        if (config.getImportConfig().getImportLog().isSetLogImportedFeatures()) {
-            try {
-                Path logFile = config.getImportConfig().getImportLog().isSetLogFile() ?
-                        Paths.get(config.getImportConfig().getImportLog().getLogFile()) :
-                        CoreConstants.IMPEXP_DATA_DIR.resolve(CoreConstants.IMPORT_LOG_DIR);
-                importLogger = new ImportLogger(logFile, config.getDatabaseConfig().getActiveConnection());
-                log.info("Log file of imported top-level features: " + importLogger.getLogFilePath().toString());
-            } catch (IOException e) {
-                throw new CityGMLImportException("Failed to create log file for imported top-level features.", e);
-            }
-        }
-
         boolean success = true;
         try {
-            success = process(inputFiles, importLogger);
+            success = process(inputFiles);
         } catch (CityGMLImportException e) {
             success = false;
             throw e;
         } catch (Throwable e) {
             success = false;
             throw new CityGMLImportException("An unexpected error occurred.", e);
->>>>>>> c8efa5f2
         } finally {
             eventDispatcher.removeEventHandler(this);
 
@@ -241,7 +222,6 @@
             }
         }
 
-<<<<<<< HEAD
         // create import logger
         importLogger = null;
         if (config.getImportConfig().getImportLog().isSetLogImportedFeatures()) {
@@ -253,14 +233,15 @@
                 log.info("Log file of imported top-level features: " + importLogger.getLogFilePath().toString());
             } catch (IOException e) {
                 throw new CityGMLImportException("Failed to create log file for imported top-level features.", e);
-=======
+            }
+        }
+
         // initialize import plugins
         for (FeatureImportExtension plugin : pluginManager.getEnabledExternalPlugins(FeatureImportExtension.class)) {
             try {
                 plugin.beforeImport();
             } catch (PluginException e) {
                 throw new CityGMLImportException("Failed to initialize import plugin " + plugin.getClass().getName() + ".", e);
->>>>>>> c8efa5f2
             }
         }
 
