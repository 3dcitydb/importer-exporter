--- conflicted
+++ resolved
@@ -294,13 +294,8 @@
 		
 		// create a copy of the schema path and create an is null check
 		// the schema path might be changed by this operation
-<<<<<<< HEAD
-		SchemaPath schemaPath = valueReference.getSchemaPath().copy();
-		PredicateToken token = buildIsNullPredicate((AbstractProperty)valueReference.getTarget(), schemaPath, queryContext, negate);
-=======
 		SchemaPath schemaPath = valueReference.getSchemaPath();
-		PredicateToken token = buildIsNullPredicate((AbstractProperty)valueReference.getTarget(), schemaPath.copy(), negate);
->>>>>>> f08c0f44
+		PredicateToken token = buildIsNullPredicate((AbstractProperty)valueReference.getTarget(), schemaPath.copy(), queryContext, negate);
 
 		// create equivalent sql operation
 		queryContext = schemaPathBuilder.buildSchemaPath(schemaPath, queryContext);
@@ -426,15 +421,9 @@
 						tokens.add(buildIsNullPredicate(innerProperty, innerPath, queryContext, negate));
 					}
 
-<<<<<<< HEAD
-					// negate -> OR
-
-					return LogicalOperationFactory.AND(tokens);
-=======
 					return !negate ?
 							LogicalOperationFactory.AND(tokens) :
 							LogicalOperationFactory.OR(tokens);
->>>>>>> f08c0f44
 				} catch (InvalidSchemaPathException e) {
 					//
 				}
