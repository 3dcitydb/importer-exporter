--- conflicted
+++ resolved
@@ -406,11 +406,7 @@
 
 				Throwable cause = e.getCause();
 				while (cause != null) {
-<<<<<<< HEAD
-					log.error("Cause: " + cause.getMessage());
-=======
-					LOG.error(cause.getClass().getTypeName() + ": " + cause.getMessage());
->>>>>>> b67faa58
+					log.error(cause.getClass().getTypeName() + ": " + cause.getMessage());
 					cause = cause.getCause();
 				}
 			}
