--- conflicted
+++ resolved
@@ -44,11 +44,6 @@
 import org.citydb.plugin.extension.config.ConfigExtension;
 import org.citydb.plugin.extension.config.PluginConfigEvent;
 import org.citydb.registry.ObjectRegistry;
-<<<<<<< HEAD
-=======
-import org.citydb.util.ClientConstants;
-import org.citydb.util.CoreConstants;
->>>>>>> df309868
 
 import javax.swing.*;
 import javax.swing.filechooser.FileNameExtensionFilter;
@@ -249,12 +244,7 @@
 				plugin.loadSettings();
 
 			// update plugin configs
-<<<<<<< HEAD
 			for (ConfigExtension<?> plugin : pluginManager.getExternalPlugins(ConfigExtension.class)) {
-=======
-			PluginConfigController pluginConfigController = PluginConfigController.getInstance();
-			for (ConfigExtension<?> plugin : pluginService.getExternalPlugins(ConfigExtension.class)) {
->>>>>>> df309868
 				try {
 					pluginManager.propagatePluginConfig(plugin, config);
 				} catch (PluginException e) {
