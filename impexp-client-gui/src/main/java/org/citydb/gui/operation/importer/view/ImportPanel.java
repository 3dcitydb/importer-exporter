/*
 * 3D City Database - The Open Source CityGML Database
 * https://www.3dcitydb.org/
 *
 * Copyright 2013 - 2021
 * Chair of Geoinformatics
 * Technical University of Munich, Germany
 * https://www.lrg.tum.de/gis/
 *
 * The 3D City Database is jointly developed with the following
 * cooperation partners:
 *
 * Virtual City Systems, Berlin <https://vc.systems/>
 * M.O.S.S. Computer Grafik Systeme GmbH, Taufkirchen <http://www.moss.de/>
 *
 * Licensed under the Apache License, Version 2.0 (the "License");
 * you may not use this file except in compliance with the License.
 * You may obtain a copy of the License at
 *
 *     http://www.apache.org/licenses/LICENSE-2.0
 *
 * Unless required by applicable law or agreed to in writing, software
 * distributed under the License is distributed on an "AS IS" BASIS,
 * WITHOUT WARRANTIES OR CONDITIONS OF ANY KIND, either express or implied.
 * See the License for the specific language governing permissions and
 * limitations under the License.
 */
package org.citydb.gui.operation.importer.view;

import org.citydb.config.Config;
import org.citydb.config.geometry.BoundingBox;
import org.citydb.config.i18n.Language;
import org.citydb.config.project.global.LogLevel;
import org.citydb.config.project.importer.ImportFilter;
import org.citydb.config.project.query.filter.counter.CounterFilter;
import org.citydb.core.database.DatabaseController;
import org.citydb.core.operation.importer.CityGMLImportException;
import org.citydb.core.operation.importer.controller.Importer;
import org.citydb.core.operation.validator.ValidationException;
import org.citydb.core.operation.validator.controller.Validator;
import org.citydb.core.registry.ObjectRegistry;
import org.citydb.gui.components.ScrollablePanel;
import org.citydb.gui.components.dialog.ConfirmationCheckDialog;
import org.citydb.gui.components.dialog.ImportStatusDialog;
import org.citydb.gui.components.dialog.XMLValidationStatusDialog;
import org.citydb.gui.plugin.view.ViewController;
import org.citydb.gui.util.GuiUtil;
import org.citydb.util.event.Event;
import org.citydb.util.event.EventDispatcher;
import org.citydb.util.event.global.InterruptEvent;
import org.citydb.util.log.Logger;

import javax.swing.*;
import javax.swing.filechooser.FileNameExtensionFilter;
import java.awt.*;
import java.awt.datatransfer.DataFlavor;
import java.awt.datatransfer.StringSelection;
import java.awt.datatransfer.Transferable;
import java.awt.datatransfer.UnsupportedFlavorException;
import java.awt.dnd.*;
import java.awt.event.ActionEvent;
import java.awt.event.ActionListener;
import java.awt.event.InputEvent;
import java.awt.event.KeyEvent;
import java.io.File;
import java.io.IOException;
import java.nio.file.InvalidPathException;
import java.nio.file.Path;
import java.util.ArrayList;
import java.util.Collections;
import java.util.List;
import java.util.concurrent.locks.ReentrantLock;

public class ImportPanel extends JPanel {
	private final ReentrantLock mainLock = new ReentrantLock();
	private final Logger log = Logger.getInstance();
	private final ViewController viewController;
	private final DatabaseController databaseController;
	private final Config config;

	private JList<File> fileList;
	private DefaultListModel<File> fileListModel;
	private JButton browseButton;
	private JButton removeButton;
	private JButton importButton;
	private JButton validateButton;
	private FilterPanel filterPanel;

	public ImportPanel(ViewController viewController, Config config) {
		this.config = config;
		this.viewController = viewController;

		databaseController = ObjectRegistry.getInstance().getDatabaseController();
		initGui();
	}

	private void initGui() {
		fileList = new JList<>();
		browseButton = new JButton();
		removeButton = new JButton();
		filterPanel = new FilterPanel(viewController, config);
		importButton = new JButton();
		validateButton = new JButton();

		DropCutCopyPasteHandler handler = new DropCutCopyPasteHandler();

		fileListModel = new DefaultListModel<>();
		fileList.setModel(fileListModel);
		fileList.setSelectionMode(ListSelectionModel.MULTIPLE_INTERVAL_SELECTION);
		fileList.setTransferHandler(handler);
		fileList.setVisibleRowCount(7);

		DropTarget dropTarget = new DropTarget(fileList, handler);
		fileList.setDropTarget(dropTarget);
		setDropTarget(dropTarget);

		ActionMap actionMap = fileList.getActionMap();
		actionMap.put(TransferHandler.getCutAction().getValue(Action.NAME), TransferHandler.getCutAction());
		actionMap.put(TransferHandler.getCopyAction().getValue(Action.NAME), TransferHandler.getCopyAction());
		actionMap.put(TransferHandler.getPasteAction().getValue(Action.NAME), TransferHandler.getPasteAction());

		InputMap inputMap = fileList.getInputMap();
		inputMap.put(KeyStroke.getKeyStroke('X', InputEvent.CTRL_DOWN_MASK), TransferHandler.getCutAction().getValue(Action.NAME));
		inputMap.put(KeyStroke.getKeyStroke('C', InputEvent.CTRL_DOWN_MASK), TransferHandler.getCopyAction().getValue(Action.NAME));
		inputMap.put(KeyStroke.getKeyStroke('V', InputEvent.CTRL_DOWN_MASK), TransferHandler.getPasteAction().getValue(Action.NAME));
		inputMap.put(KeyStroke.getKeyStroke(KeyEvent.VK_DELETE, 0), TransferHandler.getCutAction().getValue(Action.NAME));
		inputMap.put(KeyStroke.getKeyStroke(KeyEvent.VK_BACK_SPACE, 0), TransferHandler.getCutAction().getValue(Action.NAME));

		browseButton.addActionListener(e -> loadFile(Language.I18N.getString("main.tabbedPane.import")));

		removeButton.setActionCommand((String)TransferHandler.getCutAction().getValue(Action.NAME));
		removeButton.addActionListener(e -> {
			String action = e.getActionCommand();
			Action a = fileList.getActionMap().get(action);
			if (a != null)
				a.actionPerformed(new ActionEvent(fileList, ActionEvent.ACTION_PERFORMED, null));
		});
		removeButton.setEnabled(false);

		importButton.addActionListener(e -> new SwingWorker<Void, Void>() {
			protected Void doInBackground() {
				doImport();
				return null;
			}
		}.execute());

		validateButton.addActionListener(e -> new SwingWorker<Void, Void>() {
			protected Void doInBackground() {
				doValidate();
				return null;
			}
		}.execute());

		fileList.addListSelectionListener(e -> {
			if (!e.getValueIsAdjusting())
				removeButton.setEnabled(true);
		});

		setLayout(new GridBagLayout());

        JPanel filePanel = new JPanel();
        filePanel.setLayout(new GridBagLayout());
        JScrollPane fileScroll = new JScrollPane(fileList);
		fileScroll.setMinimumSize(fileList.getPreferredScrollableViewportSize());
		fileScroll.setPreferredSize(fileList.getPreferredScrollableViewportSize());

<<<<<<< HEAD
        filePanel.add(fileScroll, GuiUtil.setConstraints(0, 0, 1, 2, 1, 1, GridBagConstraints.BOTH, 0, 0, 0, 5));
=======
        filePanel.add(fileScroll, GuiUtil.setConstraints(0, 0, 1, 2, 1, 0, GridBagConstraints.BOTH, 0, 0, 0, 5));
>>>>>>> adad93ce
		filePanel.add(browseButton, GuiUtil.setConstraints(1, 0, 0, 0, GridBagConstraints.HORIZONTAL, 0, 5, 5, 0));
		filePanel.add(removeButton, GuiUtil.setConstraints(1, 1, 0, 0, GridBagConstraints.NORTH, GridBagConstraints.HORIZONTAL, 0, 5, 20, 0));

        JPanel view = new ScrollablePanel(true, false);
        view.setLayout(new GridBagLayout());
		view.add(filterPanel, GuiUtil.setConstraints(0, 0, 1, 1, GridBagConstraints.NORTH, GridBagConstraints.HORIZONTAL, 0, 10, 0, 10));

        JScrollPane scrollPane = new JScrollPane(view);
        scrollPane.setBorder(BorderFactory.createEmptyBorder());
        scrollPane.setViewportBorder(BorderFactory.createEmptyBorder());

        JPanel buttonPanel = new JPanel();
        buttonPanel.setLayout(new GridBagLayout());
        buttonPanel.add(importButton, GuiUtil.setConstraints(0, 0, 2, 1, 1, 0, GridBagConstraints.NONE, 5, 5, 5, 5));
        buttonPanel.add(validateButton, GuiUtil.setConstraints(1, 0, 0, 0, GridBagConstraints.EAST, GridBagConstraints.NONE, 5, 5, 5, 0));

        add(filePanel, GuiUtil.setConstraints(0, 0, 1, 0, GridBagConstraints.HORIZONTAL, 15, 10, 15, 10));
        add(scrollPane, GuiUtil.setConstraints(0, 1, 1, 1, GridBagConstraints.BOTH, 0, 0, 0, 0));
		add(buttonPanel, GuiUtil.setConstraints(0, 2, 1, 0, GridBagConstraints.HORIZONTAL, 5, 10, 5, 10));
    }

	public void doTranslation() {
		browseButton.setText(Language.I18N.getString("common.button.browse"));
		removeButton.setText(Language.I18N.getString("import.button.remove"));
		importButton.setText(Language.I18N.getString("import.button.import"));
		validateButton.setText(Language.I18N.getString("import.button.validate"));
		filterPanel.doTranslation();
	}

	public void loadSettings() {
		filterPanel.loadSettings();
	}

	public void setSettings() {
		filterPanel.setSettings();
	}

	private void doImport() {
		final ReentrantLock lock = this.mainLock;
		lock.lock();

		try {
			viewController.clearConsole();
			setSettings();

			ImportFilter filter = config.getImportConfig().getFilter();

			// check all input values...
			List<Path> inputFiles = getInputFiles();
			if (inputFiles.isEmpty()) {
				viewController.errorMessage(Language.I18N.getString("import.dialog.error.incompleteData"),
						Language.I18N.getString("import.dialog.error.incompleteData.dataset"));
				return;
			}

			// attribute filter
			if (filter.isUseAttributeFilter()
					&& !filter.getAttributeFilter().getResourceIdFilter().isSetResourceIds()
					&& !filter.getAttributeFilter().getNameFilter().isSetLiteral()) {
				viewController.errorMessage(Language.I18N.getString("common.dialog.error.incorrectFilter"),
						Language.I18N.getString("common.dialog.error.incorrectData.attributes"));
				return;
			}

			// counter filter
			if (filter.isUseCountFilter()) {
				CounterFilter counterFilter = filter.getCounterFilter();
				if ((!counterFilter.isSetCount() && !counterFilter.isSetStartIndex())
						|| (counterFilter.isSetCount() && counterFilter.getCount() < 0)
						|| (counterFilter.isSetStartIndex() && counterFilter.getStartIndex() < 0)) {
					viewController.errorMessage(Language.I18N.getString("common.dialog.error.incorrectFilter"),
							Language.I18N.getString("import.dialog.error.incorrectData.counter"));
					return;
				}
			}

			// bounding box
			if (filter.isUseBboxFilter()) {
				BoundingBox bbox = filter.getBboxFilter().getExtent();
				Double xMin = bbox.getLowerCorner().getX();
				Double yMin = bbox.getLowerCorner().getY();
				Double xMax = bbox.getUpperCorner().getX();
				Double yMax = bbox.getUpperCorner().getY();

				if (xMin == null || yMin == null || xMax == null || yMax == null) {
					viewController.errorMessage(Language.I18N.getString("common.dialog.error.incorrectFilter"),
							Language.I18N.getString("common.dialog.error.incorrectData.bbox"));
					return;
				}
			}

			// feature types
			if (filter.isUseTypeNames() && filter.getFeatureTypeFilter().getTypeNames().isEmpty()) {
				viewController.errorMessage(Language.I18N.getString("common.dialog.error.incorrectFilter"),
						Language.I18N.getString("common.dialog.error.incorrectData.featureClass"));
				return;
			}

			// affine transformation
			if (config.getImportConfig().getAffineTransformation().isEnabled()
					&& config.getGuiConfig().getImportGuiConfig().isShowAffineTransformationWarning()) {
				ConfirmationCheckDialog dialog = ConfirmationCheckDialog.defaults()
						.withParentComponent(viewController.getTopFrame())
						.withMessageType(JOptionPane.WARNING_MESSAGE)
						.withOptionType(JOptionPane.YES_NO_OPTION)
						.withTitle(Language.I18N.getString("common.dialog.warning.title"))
						.addMessage(Language.I18N.getString("import.dialog.warn.affineTransformation"));

				int result = dialog.show();
				config.getGuiConfig().getImportGuiConfig().setShowAffineTransformationWarning(dialog.keepShowingDialog());
				if (result != JOptionPane.YES_OPTION) {
					return;
				}
			}

			if (!databaseController.connect()) {
				return;
			}

			viewController.setStatusText(Language.I18N.getString("main.status.import.label"));
			log.info("Initializing database import...");

			// initialize event dispatcher
			final EventDispatcher eventDispatcher = ObjectRegistry.getInstance().getEventDispatcher();
			final ImportStatusDialog importDialog = new ImportStatusDialog(viewController.getTopFrame(),
					Language.I18N.getString("import.dialog.window"),
					Language.I18N.getString("import.dialog.msg"));

			SwingUtilities.invokeLater(() -> {
				importDialog.setLocationRelativeTo(viewController.getTopFrame());
				importDialog.setVisible(true);
			});

			Importer importer = new Importer();

			importDialog.getCancelButton().addActionListener(new ActionListener() {
				public void actionPerformed(ActionEvent e) {
					SwingUtilities.invokeLater(new Runnable() {
						public void run() {
							eventDispatcher.triggerEvent(new InterruptEvent(
									"User abort of database import.",
									LogLevel.WARN,
									Event.GLOBAL_CHANNEL,
									this));
						}
					});
				}
			});

			boolean success = false;
			try {
				success = importer.doImport(inputFiles);
			} catch (CityGMLImportException e) {
				log.error(e.getMessage(), e.getCause());
			}

			SwingUtilities.invokeLater(importDialog::dispose);
			viewController.setStatusText(Language.I18N.getString("main.status.ready.label"));

			if (success) {
				log.info("Database import successfully finished.");
			} else {
				log.warn("Database import aborted.");
			}
		} finally {
			lock.unlock();
		}
	}

	private void doValidate() {
		final ReentrantLock lock = this.mainLock;
		lock.lock();

		try {
			viewController.clearConsole();
			setSettings();

			// check for input files...
			List<Path> inputFiles = getInputFiles();
			if (inputFiles.isEmpty()) {
				viewController.errorMessage(Language.I18N.getString("validate.dialog.error.incompleteData"),
						Language.I18N.getString("validate.dialog.error.incompleteData.dataset"));
				return;
			}

			viewController.setStatusText(Language.I18N.getString("main.status.validate.label"));
			log.info("Initializing data validation...");

			// initialize event dispatcher
			final EventDispatcher eventDispatcher = ObjectRegistry.getInstance().getEventDispatcher();
			final XMLValidationStatusDialog validatorDialog = new XMLValidationStatusDialog(viewController.getTopFrame(),
					Language.I18N.getString("validate.dialog.window"),
					Language.I18N.getString("validate.dialog.title"),
					Language.I18N.getString("validate.dialog.details") ,
					eventDispatcher);

			SwingUtilities.invokeLater(() -> {
				validatorDialog.setLocationRelativeTo(viewController.getTopFrame());
				validatorDialog.setVisible(true);
			});

			Validator validator = new Validator();

			validatorDialog.getButton().addActionListener(new ActionListener() {
				public void actionPerformed(ActionEvent e) {
					SwingUtilities.invokeLater(new Runnable() {
						public void run() {
							eventDispatcher.triggerEvent(new InterruptEvent(
									"User abort of data validation.",
									LogLevel.WARN,
									Event.GLOBAL_CHANNEL,
									this));
						}
					});
				}
			});

			boolean success = false;
			try {
				success = validator.doValidate(inputFiles);
			} catch (ValidationException e) {
				log.error(e.getMessage(), e.getCause());
			}

			SwingUtilities.invokeLater(validatorDialog::dispose);

			if (success) {
				log.info("Data validation successfully finished.");
			} else {
				log.warn("Data validation aborted.");
			}

			viewController.setStatusText(Language.I18N.getString("main.status.ready.label"));
		} finally {
			lock.unlock();
		}
	}

	private List<Path> getInputFiles() {
		List<Path> importFiles = new ArrayList<>();
		for (int i = 0; i < fileListModel.size(); ++i) {
			try {
				importFiles.add(fileListModel.get(i).toPath());
			} catch (InvalidPathException e) {
				log.error("'" + fileListModel.get(i) + "' is not a valid file or folder.");
				importFiles = Collections.emptyList();
				break;
			}
		}

		return importFiles;
	}

	private void loadFile(String title) {
		JFileChooser chooser = new JFileChooser();
		chooser.setDialogTitle(title);
		chooser.setMultiSelectionEnabled(true);
		chooser.setFileSelectionMode(JFileChooser.FILES_AND_DIRECTORIES);

		FileNameExtensionFilter filter = new FileNameExtensionFilter("CityGML Files (*.gml, *.xml, *.json, *.zip, *.gz, *.gzip)",
				"gml", "xml", "json", "zip", "gz", "gzip");
		chooser.addChoosableFileFilter(filter);
		chooser.addChoosableFileFilter(new FileNameExtensionFilter("CityGML GML Files (*.gml, *.xml)", "gml", "xml"));
		chooser.addChoosableFileFilter(new FileNameExtensionFilter("CityJSON Files (*.json)", "json"));
		chooser.addChoosableFileFilter(new FileNameExtensionFilter("ZIP Files (*.zip)", "zip"));
		chooser.addChoosableFileFilter(new FileNameExtensionFilter("Compressed Files (*.gz, *.gzip)", "gz", "gzip"));
		chooser.addChoosableFileFilter(chooser.getAcceptAllFileFilter());
		chooser.setFileFilter(filter);

		if (fileListModel.isEmpty()) {
			chooser.setCurrentDirectory(config.getImportConfig().getPath().isSetLastUsedMode() ?
					new File(config.getImportConfig().getPath().getLastUsedPath()) :
					new File(config.getImportConfig().getPath().getStandardPath()));
		} else
			chooser.setCurrentDirectory(fileListModel.get(0));

		int result = chooser.showOpenDialog(getTopLevelAncestor());
		if (result == JFileChooser.CANCEL_OPTION)
			return;

		fileListModel.clear();
		for (File file : chooser.getSelectedFiles())
			fileListModel.addElement(file);

		config.getImportConfig().getPath().setLastUsedPath(chooser.getCurrentDirectory().getAbsolutePath());
	}

	// JList handler for drop, cut, copy, and paste support
	private final class DropCutCopyPasteHandler extends TransferHandler implements DropTargetListener {

		@Override
		public boolean importData(TransferSupport info) {
			if (!info.isDataFlavorSupported(DataFlavor.stringFlavor))
				return false;

			if (info.isDrop())
				return false;

			List<File> files = new ArrayList<>();
			try {
				String value = (String)info.getTransferable().getTransferData(DataFlavor.stringFlavor);

				for (String token : value.split(System.getProperty("line.separator"))) {
					File file = new File(token);
					if (file.exists())
						files.add(file.getAbsoluteFile());
					else
						log.warn("Failed to paste from clipboard: '" + file.getAbsolutePath() + "' does not exist.");
				}

				if (!files.isEmpty()) {
					addFiles(files);
					return true;
				}
			} catch (UnsupportedFlavorException | IOException ufe) {
				//
			}

			return false;
		}

		@Override
		protected Transferable createTransferable(JComponent c) {
			int[] indices = fileList.getSelectedIndices();
			String newLine = System.getProperty("line.separator");

			StringBuilder builder = new StringBuilder();
			for (int i = 0; i < indices.length; i++) {
				builder.append(fileList.getModel().getElementAt(indices[i]));
				if (i < indices.length - 1)
					builder.append(newLine);
			}

			return new StringSelection(builder.toString());
		}

		@Override
		public int getSourceActions(JComponent c) {
			return COPY_OR_MOVE;
		}

		@Override
		protected void exportDone(JComponent c, Transferable data, int action) {
			if (action != MOVE)
				return;

			if (!fileList.isSelectionEmpty()) {
				int[] indices = fileList.getSelectedIndices();
				int first = indices[0];

				for (int i = indices.length - 1; i >= 0; i--)
					fileListModel.remove(indices[i]);

				if (first > fileListModel.size() - 1)
					first = fileListModel.size() - 1;

				if (fileListModel.isEmpty())
					removeButton.setEnabled(false);
				else
					fileList.setSelectedIndex(first);
			}
		}

		@Override
		public void dragEnter(DropTargetDragEvent dtde) {
			dtde.acceptDrag(DnDConstants.ACTION_COPY_OR_MOVE);
		}

		@SuppressWarnings("unchecked")
		@Override
		public void drop(DropTargetDropEvent dtde) {
			for (DataFlavor dataFlover : dtde.getCurrentDataFlavors()) {
				if (dataFlover.isFlavorJavaFileListType()) {
					try {
						dtde.acceptDrop(DnDConstants.ACTION_COPY_OR_MOVE);

						List<File> files = new ArrayList<>();
						for (File file : (List<File>)dtde.getTransferable().getTransferData(DataFlavor.javaFileListFlavor))
							if (file.exists())
								files.add(file.getAbsoluteFile());
							else
								log.warn("Failed to drop from clipboard: '" + file.getAbsolutePath() + "' is not a file.");

						if (!files.isEmpty()) {
							if (dtde.getDropAction() != DnDConstants.ACTION_COPY)
								fileListModel.clear();

							addFiles(files);
						}

						dtde.getDropTargetContext().dropComplete(true);
					} catch (UnsupportedFlavorException | IOException e) {
						//
					}
				}
			}
		}

		private void addFiles(List<File> files) {
			int index = fileList.getSelectedIndex() + 1;
			for (File file : files)
				fileListModel.add(index++, file);

			config.getImportConfig().getPath().setLastUsedPath(fileListModel.getElementAt(0).getAbsolutePath());
		}

		@Override
		public void dropActionChanged(DropTargetDragEvent dtde) {
			// nothing to do here
		}

		@Override
		public void dragExit(DropTargetEvent dte) {
			// nothing to do here
		}

		@Override
		public void dragOver(DropTargetDragEvent dtde) {
			// nothing to do here
		}
	}
}<|MERGE_RESOLUTION|>--- conflicted
+++ resolved
@@ -108,7 +108,7 @@
 		fileList.setModel(fileListModel);
 		fileList.setSelectionMode(ListSelectionModel.MULTIPLE_INTERVAL_SELECTION);
 		fileList.setTransferHandler(handler);
-		fileList.setVisibleRowCount(7);
+		fileList.setVisibleRowCount(6);
 
 		DropTarget dropTarget = new DropTarget(fileList, handler);
 		fileList.setDropTarget(dropTarget);
@@ -164,11 +164,7 @@
 		fileScroll.setMinimumSize(fileList.getPreferredScrollableViewportSize());
 		fileScroll.setPreferredSize(fileList.getPreferredScrollableViewportSize());
 
-<<<<<<< HEAD
         filePanel.add(fileScroll, GuiUtil.setConstraints(0, 0, 1, 2, 1, 1, GridBagConstraints.BOTH, 0, 0, 0, 5));
-=======
-        filePanel.add(fileScroll, GuiUtil.setConstraints(0, 0, 1, 2, 1, 0, GridBagConstraints.BOTH, 0, 0, 0, 5));
->>>>>>> adad93ce
 		filePanel.add(browseButton, GuiUtil.setConstraints(1, 0, 0, 0, GridBagConstraints.HORIZONTAL, 0, 5, 5, 0));
 		filePanel.add(removeButton, GuiUtil.setConstraints(1, 1, 0, 0, GridBagConstraints.NORTH, GridBagConstraints.HORIZONTAL, 0, 5, 20, 0));
 
