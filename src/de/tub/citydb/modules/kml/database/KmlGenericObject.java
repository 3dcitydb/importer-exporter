--- conflicted
+++ resolved
@@ -1,2586 +1,2574 @@
-/*
- * This file is part of the 3D City Database Importer/Exporter.
- * Copyright (c) 2007 - 2013
- * Institute for Geodesy and Geoinformation Science
- * Technische Universitaet Berlin, Germany
- * http://www.gis.tu-berlin.de/
- * 
- * The 3D City Database Importer/Exporter program is free software:
- * you can redistribute it and/or modify it under the terms of the
- * GNU Lesser General Public License as published by the Free
- * Software Foundation, either version 3 of the License, or
- * (at your option) any later version.
- * 
- * This program is distributed in the hope that it will be useful,
- * but WITHOUT ANY WARRANTY; without even the implied warranty of
- * MERCHANTABILITY or FITNESS FOR A PARTICULAR PURPOSE. See the
- * GNU Lesser General Public License for more details.
- * 
- * You should have received a copy of the GNU Lesser General Public
- * License along with this program. If not, see 
- * <http://www.gnu.org/licenses/>.
- * 
- * The development of the 3D City Database Importer/Exporter has 
- * been financially supported by the following cooperation partners:
- * 
- * Business Location Center, Berlin <http://www.businesslocationcenter.de/>
- * virtualcitySYSTEMS GmbH, Berlin <http://www.virtualcitysystems.de/>
- * Berlin Senate of Business, Technology and Women <http://www.berlin.de/sen/wtf/>
- */
-package de.tub.citydb.modules.kml.database;
-
-import java.awt.Graphics2D;
-import java.awt.RenderingHints;
-import java.awt.Transparency;
-import java.awt.image.BufferedImage;
-import java.io.File;
-import java.io.IOException;
-import java.math.BigInteger;
-import java.sql.Connection;
-import java.sql.PreparedStatement;
-import java.sql.ResultSet;
-import java.sql.SQLException;
-import java.text.SimpleDateFormat;
-import java.util.ArrayList;
-import java.util.Date;
-import java.util.GregorianCalendar;
-import java.util.HashMap;
-import java.util.Iterator;
-import java.util.List;
-import java.util.Set;
-import java.util.StringTokenizer;
-
-import javax.media.j3d.GeometryArray;
-import javax.vecmath.Point3d;
-import javax.xml.datatype.DatatypeConfigurationException;
-import javax.xml.datatype.DatatypeConstants;
-import javax.xml.datatype.DatatypeFactory;
-import javax.xml.datatype.XMLGregorianCalendar;
-import javax.xml.parsers.DocumentBuilder;
-import javax.xml.parsers.DocumentBuilderFactory;
-import javax.xml.parsers.ParserConfigurationException;
-
-import net.opengis.kml._2.AltitudeModeEnumType;
-import net.opengis.kml._2.BoundaryType;
-import net.opengis.kml._2.LinearRingType;
-import net.opengis.kml._2.LinkType;
-import net.opengis.kml._2.LocationType;
-import net.opengis.kml._2.ModelType;
-import net.opengis.kml._2.MultiGeometryType;
-import net.opengis.kml._2.OrientationType;
-import net.opengis.kml._2.PlacemarkType;
-import net.opengis.kml._2.PolygonType;
-
-import org.citygml.textureAtlas.TextureAtlasCreator;
-import org.citygml.textureAtlas.image.ImageReader;
-import org.citygml.textureAtlas.model.TextureImage;
-import org.citygml.textureAtlas.model.TextureImagesInfo;
-import org.citygml4j.model.citygml.CityGMLClass;
-import org.citygml4j.model.citygml.appearance.Color;
-import org.citygml4j.model.citygml.appearance.X3DMaterial;
-import org.collada._2005._11.colladaschema.Accessor;
-import org.collada._2005._11.colladaschema.Asset;
-import org.collada._2005._11.colladaschema.BindMaterial;
-import org.collada._2005._11.colladaschema.COLLADA;
-import org.collada._2005._11.colladaschema.CommonColorOrTextureType;
-import org.collada._2005._11.colladaschema.CommonFloatOrParamType;
-import org.collada._2005._11.colladaschema.CommonNewparamType;
-import org.collada._2005._11.colladaschema.Effect;
-import org.collada._2005._11.colladaschema.Extra;
-import org.collada._2005._11.colladaschema.FloatArray;
-import org.collada._2005._11.colladaschema.FxSampler2DCommon;
-import org.collada._2005._11.colladaschema.FxSurfaceCommon;
-import org.collada._2005._11.colladaschema.FxSurfaceInitFromCommon;
-import org.collada._2005._11.colladaschema.Geometry;
-import org.collada._2005._11.colladaschema.Image;
-import org.collada._2005._11.colladaschema.InputLocal;
-import org.collada._2005._11.colladaschema.InputLocalOffset;
-import org.collada._2005._11.colladaschema.InstanceEffect;
-import org.collada._2005._11.colladaschema.InstanceGeometry;
-import org.collada._2005._11.colladaschema.InstanceMaterial;
-import org.collada._2005._11.colladaschema.InstanceWithExtra;
-import org.collada._2005._11.colladaschema.LibraryEffects;
-import org.collada._2005._11.colladaschema.LibraryGeometries;
-import org.collada._2005._11.colladaschema.LibraryImages;
-import org.collada._2005._11.colladaschema.LibraryMaterials;
-import org.collada._2005._11.colladaschema.LibraryVisualScenes;
-import org.collada._2005._11.colladaschema.Material;
-import org.collada._2005._11.colladaschema.Mesh;
-import org.collada._2005._11.colladaschema.ObjectFactory;
-import org.collada._2005._11.colladaschema.Param;
-import org.collada._2005._11.colladaschema.ProfileCOMMON;
-import org.collada._2005._11.colladaschema.Source;
-import org.collada._2005._11.colladaschema.Technique;
-import org.collada._2005._11.colladaschema.Triangles;
-import org.collada._2005._11.colladaschema.UpAxisType;
-import org.collada._2005._11.colladaschema.Vertices;
-import org.collada._2005._11.colladaschema.VisualScene;
-import org.w3c.dom.Document;
-import org.w3c.dom.Element;
-
-import com.sun.j3d.utils.geometry.GeometryInfo;
-
-import de.tub.citydb.api.database.DatabaseGeometryConverter;
-import de.tub.citydb.api.database.DatabaseSrs;
-import de.tub.citydb.api.event.EventDispatcher;
-import de.tub.citydb.api.geometry.GeometryObject;
-import de.tub.citydb.api.geometry.GeometryObject.ElementType;
-import de.tub.citydb.api.geometry.GeometryObject.GeometryType;
-import de.tub.citydb.api.log.LogLevel;
-import de.tub.citydb.config.Config;
-import de.tub.citydb.config.project.kmlExporter.Balloon;
-import de.tub.citydb.config.project.kmlExporter.ColladaOptions;
-import de.tub.citydb.config.project.kmlExporter.DisplayForm;
-import de.tub.citydb.config.project.kmlExporter.KmlExporter;
-import de.tub.citydb.database.TypeAttributeValueEnum;
-import de.tub.citydb.database.adapter.AbstractDatabaseAdapter;
-import de.tub.citydb.database.adapter.TextureImageExportAdapter;
-import de.tub.citydb.log.Logger;
-import de.tub.citydb.modules.common.event.CounterEvent;
-import de.tub.citydb.modules.common.event.CounterType;
-import de.tub.citydb.modules.common.event.GeometryCounterEvent;
-import de.tub.citydb.util.Util;
-
-public abstract class KmlGenericObject {
-
-	protected static final int POINT = 1;
-	protected static final int LINE_STRING = 2;
-	protected static final int EXTERIOR_POLYGON_RING = 1003;
-	protected static final int INTERIOR_POLYGON_RING = 2003;
-
-	protected static final int GEOMETRY_AMOUNT_WARNING = 10000;
-
-	/** Tolerance after triangulation must be bigger than before triangulation since some points
-	 * may deviate 0.00999999 before and 0.01000001 after. Using a single bigger tolerance value
-	 * does not help since the effect repeats itself (0.01999999 vs. 0.0200001).
-	 * 
-	 * Tolerance after triangulation must not be much bigger than tolerance before, otherwise
-	 * there is a risk of going up the wrong node tree when searching for a vertex
-	 */
-	private final static double TOLERANCE_BEFORE_TRIANGULATION = 0.015d; // this is very tolerant!!!
-	private final static double TOLERANCE_AFTER_TRIANGULATION = 0.0150005d; // this is very tolerant!!!
-
-	private final static String NO_TEXIMAGE = "default";
-
-	private HashMap<Long, GeometryInfo> geometryInfos = new HashMap<Long, GeometryInfo>();
-	// coordinates include texCoordinates, which geometryInfo does not
-	// texCoordinates in geometryInfo would be float --> precision loss
-	private NodeZ coordinateTree;
-
-	// key is surfaceId, surfaceId is originally a Long, here we use an Object for compatibility with the textureAtlasAPI
-	private HashMap<Object, String> texImageUris = new HashMap<Object, String>();
-	// key is imageUri
-	private HashMap<String, TextureImage> texImages = new HashMap<String, TextureImage>();
-	// for images in unusual formats or wrapping textures. Most times it will be null.
-	// key is imageUri
-	private HashMap<String, Long> unsupportedTexImageIds = null;
-	// key is surfaceId, surfaceId is originally a Long
-	private HashMap<Long, X3DMaterial> x3dMaterials = null;
-
-	private long id;
-	private String gmlId;
-	private BigInteger vertexIdCounter = new BigInteger("-1");
-	protected VertexInfo firstVertexInfo = null;
-	private VertexInfo lastVertexInfo = null;
-
-	// origin of the relative coordinates for the object
-	private double originX;
-	private double originY;
-	private double originZ;
-
-	// placemark location in WGS84
-	private double locationX;
-	private double locationY;
-	private double locationZ;
-
-	private double zOffset;
-
-	private boolean ignoreSurfaceOrientation = true;
-
-	protected Connection connection;
-	protected KmlExporterManager kmlExporterManager;
-	protected net.opengis.kml._2.ObjectFactory kmlFactory;
-	protected AbstractDatabaseAdapter databaseAdapter;
-	protected TextureImageExportAdapter textureExportAdapter;
-	protected DatabaseGeometryConverter geometryConverterAdapter;
-	protected ElevationServiceHandler elevationServiceHandler;
-	protected BalloonTemplateHandlerImpl balloonTemplateHandler;
-	protected EventDispatcher eventDispatcher;
-	protected Config config;
-
-	protected int currentLod;
-	protected DatabaseSrs dbSrs;
-	protected X3DMaterial defaultX3dMaterial;
-
-	private SimpleDateFormat dateFormatter;
-
-	protected KmlGenericObject(Connection connection,
-			KmlExporterManager kmlExporterManager,
-			net.opengis.kml._2.ObjectFactory kmlFactory,
-			AbstractDatabaseAdapter databaseAdapter,
-			TextureImageExportAdapter textureExportAdapter,
-			ElevationServiceHandler elevationServiceHandler,
-			BalloonTemplateHandlerImpl balloonTemplateHandler,
-			EventDispatcher eventDispatcher,
-			Config config) {
-
-		this.connection = connection;
-		this.kmlExporterManager = kmlExporterManager;
-		this.kmlFactory = kmlFactory;
-		this.textureExportAdapter = textureExportAdapter;
-		this.elevationServiceHandler = elevationServiceHandler;
-		this.balloonTemplateHandler = balloonTemplateHandler;
-		this.eventDispatcher = eventDispatcher;
-		this.config = config;
-
-		this.databaseAdapter = databaseAdapter;
-		geometryConverterAdapter = databaseAdapter.getGeometryConverter();
-		dbSrs = databaseAdapter.getConnectionMetaData().getReferenceSystem();
-
-		dateFormatter = new SimpleDateFormat("dd.MM.yyyy HH:mm:ss");
-
-		defaultX3dMaterial = new X3DMaterial();
-		defaultX3dMaterial.setAmbientIntensity(0.2d);
-		defaultX3dMaterial.setShininess(0.2d);
-		defaultX3dMaterial.setTransparency(0d);
-		defaultX3dMaterial.setDiffuseColor(getX3dColorFromString("0.8 0.8 0.8"));
-		defaultX3dMaterial.setSpecularColor(getX3dColorFromString("1.0 1.0 1.0"));
-		defaultX3dMaterial.setEmissiveColor(getX3dColorFromString("0.0 0.0 0.0"));
-	}
-
-	public abstract void read(KmlSplittingResult work);
-	public abstract String getStyleBasisName();
-	public abstract ColladaOptions getColladaOptions();
-	public abstract Balloon getBalloonSettings();
-	protected abstract List<DisplayForm> getDisplayForms();
-	protected abstract String getHighlightingQuery();
-
-
-	protected BalloonTemplateHandlerImpl getBalloonTemplateHandler() {
-		return balloonTemplateHandler;
-	}
-
-	protected void setBalloonTemplateHandler(BalloonTemplateHandlerImpl balloonTemplateHandler) {
-		this.balloonTemplateHandler = balloonTemplateHandler;
-	}
-
-	public void setId(long id) {
-		this.id = id;
-	}
-
-	public long getId() {
-		return id;
-	}
-
-	public void setGmlId(String gmlId) {
-		this.gmlId = gmlId.replace(':', '_');
-	}
-
-	public String getGmlId() {
-		return gmlId;
-	}
-
-	protected void setOriginX(double originX) {
-		this.originX = originX;
-	}
-
-	protected double getOriginX() {
-		return originX;
-	}
-
-	protected void setOriginY(double originY) {
-		this.originY = originY;
-	}
-
-	protected double getOriginY() {
-		return originY;
-	}
-
-	protected void setOriginZ(double originZ) {
-		this.originZ = originZ;
-	}
-
-	protected double getOriginZ() {
-		return originZ;
-	}
-
-	protected void setZOffset(double zOffset) {
-		this.zOffset = zOffset;
-	}
-
-	protected double getZOffset() {
-		return zOffset;
-	}
-
-	protected void setLocationX(double locationX) {
-		this.locationX = locationX;
-	}
-
-	protected double getLocationX() {
-		return locationX;
-	}
-
-	protected void setLocationY(double locationY) {
-		this.locationY = locationY;
-	}
-
-	protected double getLocationY() {
-		return locationY;
-	}
-
-	protected void setLocationZ(double locationZ) {
-		this.locationZ = locationZ;
-	}
-
-	protected double getLocationZ() {
-		return locationZ;
-	}
-
-	protected void setIgnoreSurfaceOrientation(boolean ignoreSurfaceOrientation) {
-		this.ignoreSurfaceOrientation = ignoreSurfaceOrientation;
-	}
-
-	protected boolean isIgnoreSurfaceOrientation() {
-		return ignoreSurfaceOrientation;
-	}
-
-
-	public COLLADA generateColladaTree() throws DatatypeConfigurationException{
-
-		ObjectFactory colladaFactory = new ObjectFactory();
-
-		// java and XML...
-		DatatypeFactory df = DatatypeFactory.newInstance();
-		XMLGregorianCalendar xmlGregorianCalendar = df.newXMLGregorianCalendar(new GregorianCalendar());
-		xmlGregorianCalendar.setTimezone(DatatypeConstants.FIELD_UNDEFINED);
-
-		COLLADA	collada = colladaFactory.createCOLLADA();
-		collada.setVersion("1.4.1");
-		// --------------------------- asset ---------------------------
-
-		Asset asset = colladaFactory.createAsset();
-		asset.setCreated(xmlGregorianCalendar);
-		asset.setModified(xmlGregorianCalendar);
-		Asset.Unit unit = colladaFactory.createAssetUnit();
-		unit.setName("meters");
-		unit.setMeter(1.0);
-		asset.setUnit(unit);
-		asset.setUpAxis(UpAxisType.Z_UP);
-		Asset.Contributor contributor = colladaFactory.createAssetContributor();
-		// System.getProperty("line.separator") produces weird effects here
-		contributor.setAuthoringTool(this.getClass().getPackage().getImplementationTitle() + ", version " +
-				this.getClass().getPackage().getImplementationVersion() + "; " +
-				this.getClass().getPackage().getImplementationVendor());
-		asset.getContributor().add(contributor);
-		collada.setAsset(asset);
-
-		LibraryImages libraryImages = colladaFactory.createLibraryImages();
-		LibraryMaterials libraryMaterials = colladaFactory.createLibraryMaterials();
-		LibraryEffects libraryEffects = colladaFactory.createLibraryEffects();
-		LibraryGeometries libraryGeometries = colladaFactory.createLibraryGeometries();
-		LibraryVisualScenes libraryVisualScenes = colladaFactory.createLibraryVisualScenes();
-
-		// --------------------------- geometry (constant part) ---------------------------
-		Geometry geometry = colladaFactory.createGeometry();
-		geometry.setId("geometry0");
-
-		Source positionSource = colladaFactory.createSource();
-		positionSource.setId("geometry0-position");
-
-		FloatArray positionArray = colladaFactory.createFloatArray();
-		positionArray.setId("geometry0-position-array");
-		List<Double> positionValues = positionArray.getValue();
-		positionSource.setFloatArray(positionArray);
-
-		Accessor positionAccessor = colladaFactory.createAccessor();
-		positionAccessor.setSource("#" + positionArray.getId());
-		positionAccessor.setStride(new BigInteger("3"));
-		Param paramX = colladaFactory.createParam();
-		paramX.setType("float");
-		paramX.setName("X");
-		Param paramY = colladaFactory.createParam();
-		paramY.setType("float");
-		paramY.setName("Y");
-		Param paramZ = colladaFactory.createParam();
-		paramZ.setType("float");
-		paramZ.setName("Z");
-		positionAccessor.getParam().add(paramX);
-		positionAccessor.getParam().add(paramY);
-		positionAccessor.getParam().add(paramZ);
-		Source.TechniqueCommon positionTechnique = colladaFactory.createSourceTechniqueCommon();
-		positionTechnique.setAccessor(positionAccessor);
-		positionSource.setTechniqueCommon(positionTechnique);
-
-		Source texCoordsSource = colladaFactory.createSource();
-		texCoordsSource.setId("geometry0-texCoords");
-
-		FloatArray texCoordsArray = colladaFactory.createFloatArray();
-		texCoordsArray.setId("geometry0-texCoords-array");
-		List<Double> texCoordsValues = texCoordsArray.getValue();
-		texCoordsSource.setFloatArray(texCoordsArray);
-
-		Accessor texCoordsAccessor = colladaFactory.createAccessor();
-		texCoordsAccessor.setSource("#" + texCoordsArray.getId());
-		texCoordsAccessor.setStride(new BigInteger("2"));
-		Param paramS = colladaFactory.createParam();
-		paramS.setType("float");
-		paramS.setName("S");
-		Param paramT = colladaFactory.createParam();
-		paramT.setType("float");
-		paramT.setName("T");
-		texCoordsAccessor.getParam().add(paramS);
-		texCoordsAccessor.getParam().add(paramT);
-		Source.TechniqueCommon texCoordsTechnique = colladaFactory.createSourceTechniqueCommon();
-		texCoordsTechnique.setAccessor(texCoordsAccessor);
-		texCoordsSource.setTechniqueCommon(texCoordsTechnique);
-
-		Vertices vertices = colladaFactory.createVertices();
-		vertices.setId("geometry0-vertex");
-		InputLocal input = colladaFactory.createInputLocal();
-		input.setSemantic("POSITION");
-		input.setSource("#" + positionSource.getId());
-		vertices.getInput().add(input);
-
-		Mesh mesh = colladaFactory.createMesh();
-		mesh.getSource().add(positionSource);
-		mesh.getSource().add(texCoordsSource);
-		mesh.setVertices(vertices);
-		geometry.setMesh(mesh);
-		libraryGeometries.getGeometry().add(geometry);
-		BigInteger texCoordsCounter = BigInteger.ZERO;
-
-		// --------------------------- visual scenes ---------------------------
-		VisualScene visualScene = colladaFactory.createVisualScene();
-		visualScene.setId("Building_" + gmlId);
-		BindMaterial.TechniqueCommon techniqueCommon = colladaFactory.createBindMaterialTechniqueCommon();
-		BindMaterial bindMaterial = colladaFactory.createBindMaterial();
-		bindMaterial.setTechniqueCommon(techniqueCommon);
-		InstanceGeometry instanceGeometry = colladaFactory.createInstanceGeometry();
-		instanceGeometry.setUrl("#" + geometry.getId());
-		instanceGeometry.setBindMaterial(bindMaterial);
-		org.collada._2005._11.colladaschema.Node node = colladaFactory.createNode();
-		node.getInstanceGeometry().add(instanceGeometry);
-		visualScene.getNode().add(node);
-		libraryVisualScenes.getVisualScene().add(visualScene);
-
-		// --------------------------- now the variable part ---------------------------
-		Triangles triangles = null;
-		HashMap<String, Triangles> trianglesByTexImageName = new HashMap<String, Triangles>();
-
-		// geometryInfos contains all surfaces, textured or not
-		Set<Long> keySet = geometryInfos.keySet();
-		Iterator<Long> iterator = keySet.iterator();
-		while (iterator.hasNext()) {
-			Long surfaceId = iterator.next();
-			String texImageName = texImageUris.get(surfaceId);
-			X3DMaterial x3dMaterial = getX3dMaterial(surfaceId);
-			boolean surfaceTextured = true;
-			if (texImageName == null) {
-				surfaceTextured = false;
-				texImageName = (x3dMaterial != null) ?
-						buildNameFromX3dMaterial(x3dMaterial):
-							NO_TEXIMAGE; // <- should never happen
-			}
-
-			triangles = trianglesByTexImageName.get(texImageName);
-			if (triangles == null) { // never worked on this image or material before
-
-				// --------------------------- materials ---------------------------
-				Material material = colladaFactory.createMaterial();
-				material.setId(replaceExtensionWithSuffix(texImageName, "_mat"));
-				InstanceEffect instanceEffect = colladaFactory.createInstanceEffect();
-				instanceEffect.setUrl("#" + replaceExtensionWithSuffix(texImageName, "_eff"));
-				material.setInstanceEffect(instanceEffect);
-				libraryMaterials.getMaterial().add(material);
-
-				// --------------------- effects common part 1 ---------------------
-				Effect effect = colladaFactory.createEffect();
-				effect.setId(replaceExtensionWithSuffix(texImageName, "_eff"));
-				ProfileCOMMON profileCommon = colladaFactory.createProfileCOMMON();
-
-				if (surfaceTextured) {
-					// --------------------------- images ---------------------------
-					Image image = colladaFactory.createImage();
-					image.setId(replaceExtensionWithSuffix(texImageName, "_img"));
-					image.setInitFrom(texImageName);
-					libraryImages.getImage().add(image);
-
-					// --------------------------- effects ---------------------------
-					FxSurfaceInitFromCommon initFrom = colladaFactory.createFxSurfaceInitFromCommon();
-					initFrom.setValue(image); // evtl. image.getId();
-					FxSurfaceCommon surface = colladaFactory.createFxSurfaceCommon();
-					surface.setType("2D"); // ColladaConstants.SURFACE_TYPE_2D
-					surface.getInitFrom().add(initFrom);
-
-					CommonNewparamType newParam1 = colladaFactory.createCommonNewparamType();
-					newParam1.setSurface(surface);
-					newParam1.setSid(replaceExtensionWithSuffix(texImageName, "_surface"));
-					profileCommon.getImageOrNewparam().add(newParam1);
-
-					FxSampler2DCommon sampler2D = colladaFactory.createFxSampler2DCommon();
-					sampler2D.setSource(newParam1.getSid());
-					CommonNewparamType newParam2 = colladaFactory.createCommonNewparamType();
-					newParam2.setSampler2D(sampler2D);
-					newParam2.setSid(replaceExtensionWithSuffix(texImageName, "_sampler"));
-					profileCommon.getImageOrNewparam().add(newParam2);
-
-					ProfileCOMMON.Technique profileCommonTechnique = colladaFactory.createProfileCOMMONTechnique();
-					profileCommonTechnique.setSid("COMMON");
-					ProfileCOMMON.Technique.Lambert lambert = colladaFactory.createProfileCOMMONTechniqueLambert();
-					CommonColorOrTextureType.Texture texture = colladaFactory.createCommonColorOrTextureTypeTexture();
-					texture.setTexture(newParam2.getSid());
-					texture.setTexcoord("TEXCOORD"); // ColladaConstants.INPUT_SEMANTIC_TEXCOORD
-					CommonColorOrTextureType ccott = colladaFactory.createCommonColorOrTextureType();
-					ccott.setTexture(texture);
-					lambert.setDiffuse(ccott);
-					profileCommonTechnique.setLambert(lambert);
-					profileCommon.setTechnique(profileCommonTechnique);
-				}
-				else {
-					// --------------------------- effects ---------------------------
-					ProfileCOMMON.Technique profileCommonTechnique = colladaFactory.createProfileCOMMONTechnique();
-					profileCommonTechnique.setSid("COMMON");
-					ProfileCOMMON.Technique.Lambert lambert = colladaFactory.createProfileCOMMONTechniqueLambert();
-
-					CommonFloatOrParamType cfopt = colladaFactory.createCommonFloatOrParamType();
-					CommonFloatOrParamType.Float cfoptf = colladaFactory.createCommonFloatOrParamTypeFloat();
-					if (x3dMaterial.isSetShininess()) {
-						cfoptf.setValue(x3dMaterial.getShininess());
-						cfopt.setFloat(cfoptf);
-						lambert.setReflectivity(cfopt);
-					}
-
-					if (x3dMaterial.isSetTransparency()) {
-						cfopt = colladaFactory.createCommonFloatOrParamType();
-						cfoptf = colladaFactory.createCommonFloatOrParamTypeFloat();
-						cfoptf.setValue(x3dMaterial.getTransparency());
-						cfopt.setFloat(cfoptf);
-						lambert.setTransparency(cfopt);
-					}
-
-					if (x3dMaterial.isSetDiffuseColor()) {
-						CommonColorOrTextureType.Color color = colladaFactory.createCommonColorOrTextureTypeColor();
-						color.getValue().add(x3dMaterial.getDiffuseColor().getRed());
-						color.getValue().add(x3dMaterial.getDiffuseColor().getGreen());
-						color.getValue().add(x3dMaterial.getDiffuseColor().getBlue());
-						color.getValue().add(1d); // alpha
-						CommonColorOrTextureType ccott = colladaFactory.createCommonColorOrTextureType();
-						ccott.setColor(color);
-						lambert.setDiffuse(ccott);
-					}
-
-					if (x3dMaterial.isSetSpecularColor()) {
-						CommonColorOrTextureType.Color color = colladaFactory.createCommonColorOrTextureTypeColor();
-						color.getValue().add(x3dMaterial.getSpecularColor().getRed());
-						color.getValue().add(x3dMaterial.getSpecularColor().getGreen());
-						color.getValue().add(x3dMaterial.getSpecularColor().getBlue());
-						color.getValue().add(1d); // alpha
-						CommonColorOrTextureType ccott = colladaFactory.createCommonColorOrTextureType();
-						ccott.setColor(color);
-						lambert.setReflective(ccott);
-					}
-
-					if (x3dMaterial.isSetEmissiveColor()) {
-						CommonColorOrTextureType.Color color = colladaFactory.createCommonColorOrTextureTypeColor();
-						color.getValue().add(x3dMaterial.getEmissiveColor().getRed());
-						color.getValue().add(x3dMaterial.getEmissiveColor().getGreen());
-						color.getValue().add(x3dMaterial.getEmissiveColor().getBlue());
-						color.getValue().add(1d); // alpha
-						CommonColorOrTextureType ccott = colladaFactory.createCommonColorOrTextureType();
-						ccott.setColor(color);
-						lambert.setEmission(ccott);
-					}
-
-					profileCommonTechnique.setLambert(lambert);
-					profileCommon.setTechnique(profileCommonTechnique);
-				}
-
-				// --------------------- effects common part 2 ---------------------
-				Technique geTechnique = colladaFactory.createTechnique();
-				geTechnique.setProfile("GOOGLEEARTH");
-
-				try {
-					DocumentBuilderFactory factory = DocumentBuilderFactory.newInstance();
-					DocumentBuilder docBuilder = factory.newDocumentBuilder();
-					Document document = docBuilder.newDocument();
-					factory.setNamespaceAware(true);
-					Element doubleSided = document.createElementNS("http://www.collada.org/2005/11/COLLADASchema", "double_sided");
-					doubleSided.setTextContent(ignoreSurfaceOrientation ? "1": "0");
-					geTechnique.getAny().add(doubleSided);
-				} catch (ParserConfigurationException e) {
-					e.printStackTrace();
-				}
-
-				Extra extra = colladaFactory.createExtra();
-				extra.getTechnique().add(geTechnique);
-				profileCommon.getExtra().add(extra);
-
-				effect.getFxProfileAbstract().add(colladaFactory.createProfileCOMMON(profileCommon));
-
-				libraryEffects.getEffect().add(effect);
-
-				// --------------------------- triangles ---------------------------
-				triangles = colladaFactory.createTriangles();
-				triangles.setMaterial(replaceExtensionWithSuffix(texImageName, "_tri"));
-				InputLocalOffset inputV = colladaFactory.createInputLocalOffset();
-				inputV.setSemantic("VERTEX"); // ColladaConstants.INPUT_SEMANTIC_VERTEX
-				inputV.setSource("#" + vertices.getId());
-				inputV.setOffset(BigInteger.ZERO);
-				triangles.getInput().add(inputV);
-				if (surfaceTextured) {
-					InputLocalOffset inputT = colladaFactory.createInputLocalOffset();
-					inputT.setSemantic("TEXCOORD"); // ColladaConstants.INPUT_SEMANTIC_TEXCOORD
-					inputT.setSource("#" + texCoordsSource.getId());
-					inputT.setOffset(BigInteger.ONE);
-					triangles.getInput().add(inputT);
-				}
-
-				trianglesByTexImageName.put(texImageName, triangles);
-			}
-
-			// --------------------------- geometry (variable part) ---------------------------
-			GeometryInfo ginfo = geometryInfos.get(surfaceId);
-			int outerRingCount = ginfo.getStripCounts()[0];
-			ginfo.convertToIndexedTriangles();
-<<<<<<< HEAD
-			
-=======
-
->>>>>>> 86f7df10
-			/*
-			// the following seems to be buggy, so don't do it for now
-			// generate normals, currently not used, but this is the recommended order
-			NormalGenerator ng = new NormalGenerator();
-			ng.generateNormals(ginfo);
-			// stripify: merge triangles together into bigger triangles when possible
-			Stripifier st = new Stripifier();
-			st.stripify(ginfo);
-			 */
-
-			// fix a reversed orientation of the triangulated surface 
-			// idea: get the first triangle edge on the outer ring and
-			// check whether the order of the vertex indices is correct			
-			int[] indexes = ginfo.getCoordinateIndices();
-			byte[] edges = {0, 1, 1, 2, 2, 0};			
-			boolean hasFound = false;
-<<<<<<< HEAD
-			
-=======
-
->>>>>>> 86f7df10
-			for (int i = 0; !hasFound && i < indexes.length; i += 3) {			
-				for (int j = 0; j < edges.length; j += 2) {
-					int first = i + edges[j];
-					int second = i + edges[j + 1]; 
-<<<<<<< HEAD
-					
-=======
-
->>>>>>> 86f7df10
-					if (indexes[first] < outerRingCount && indexes[second] < outerRingCount && Math.abs(indexes[first] - indexes[second]) == 1) {
-						hasFound = true;
-						if (indexes[first] > indexes[second])
-							ginfo.reverse();
-						break;
-					}
-				}
-			}
-
-			GeometryArray gArray = ginfo.getGeometryArray();
-			Point3d coordPoint = new Point3d();
-			for(int i = 0; i < gArray.getVertexCount(); i++){
-				gArray.getCoordinate(i, coordPoint);
-
-				VertexInfo vertexInfo = getVertexInfoForXYZ(coordPoint.x, coordPoint.y, coordPoint.z);
-				if (vertexInfo == null || (surfaceTextured && vertexInfo.getTexCoords(surfaceId) == null)) {
-					// no node or wrong node found
-					// use best fit only in extreme cases (it is slow)
-					if (surfaceTextured) {
-						vertexInfo = getVertexInfoBestFitForXYZ(coordPoint.x, coordPoint.y, coordPoint.z, surfaceId);
-					}
-					else  {
-						vertexInfo = getVertexInfoBestFitForXYZ(coordPoint.x, coordPoint.y, coordPoint.z);
-					}
-				}
-				triangles.getP().add(vertexInfo.getVertexId());
-
-				if (surfaceTextured) {
-					TexCoords texCoords = vertexInfo.getTexCoords(surfaceId);
-					if (texCoords != null) {
-						// trying to save some texture points
-						int indexOfT = texCoordsValues.indexOf(texCoords.getT()); 
-						if (indexOfT > 0 && indexOfT%2 == 1 && // avoid coincidences
-								texCoordsValues.get(indexOfT - 1).equals(texCoords.getS())) {
-							triangles.getP().add(new BigInteger(String.valueOf((indexOfT - 1)/2)));
-						}
-						else {
-							texCoordsValues.add(new Double(texCoords.getS()));
-							texCoordsValues.add(new Double(texCoords.getT()));
-							triangles.getP().add(texCoordsCounter);
-							texCoordsCounter = texCoordsCounter.add(BigInteger.ONE);
-							// no triangleCounter++ since it is BigInteger
-						}
-					}
-					else { // should never happen
-						triangles.getP().add(texCoordsCounter); // wrong data is better than triangles out of sync
-						Logger.getInstance().log(LogLevel.DEBUG, 
-								"texCoords not found for (" + coordPoint.x + ", " + coordPoint.y + ", "
-										+ coordPoint.z + "). TOLERANCE = " + TOLERANCE_AFTER_TRIANGULATION);
-					}
-				}
-			}
-		}
-
-		VertexInfo vertexInfoIterator = firstVertexInfo;
-		while (vertexInfoIterator != null) {
-			// undo trick for very close coordinates
-			positionValues.add(new Double(reducePrecisionForXorY((vertexInfoIterator.getX() - originX)/100)));
-			positionValues.add(new Double(reducePrecisionForXorY((vertexInfoIterator.getY() - originY)/100)));
-			positionValues.add(new Double(reducePrecisionForZ((vertexInfoIterator.getZ() - originZ)/100)));
-			vertexInfoIterator = vertexInfoIterator.getNextVertexInfo();
-		} 
-		positionArray.setCount(new BigInteger(String.valueOf(positionValues.size()))); // gotta love BigInteger!
-		texCoordsArray.setCount(new BigInteger(String.valueOf(texCoordsValues.size())));
-		positionAccessor.setCount(positionArray.getCount().divide(positionAccessor.getStride()));
-		texCoordsAccessor.setCount(texCoordsArray.getCount().divide(texCoordsAccessor.getStride()));
-
-		Set<String> trianglesKeySet = trianglesByTexImageName.keySet();
-		Iterator<String> trianglesIterator = trianglesKeySet.iterator();
-		while (trianglesIterator.hasNext()) {
-			String texImageName = trianglesIterator.next();
-			triangles = trianglesByTexImageName.get(texImageName);
-			triangles.setCount(new BigInteger(String.valueOf(triangles.getP().size()/(3*triangles.getInput().size()))));
-			if (texImageName.startsWith(NO_TEXIMAGE)) { // materials first, textures last
-				mesh.getLinesOrLinestripsOrPolygons().add(0, triangles);
-			}
-			else {
-				mesh.getLinesOrLinestripsOrPolygons().add(triangles);
-			}
-			InstanceMaterial instanceMaterial = colladaFactory.createInstanceMaterial();
-			instanceMaterial.setSymbol(triangles.getMaterial());
-			instanceMaterial.setTarget("#" + replaceExtensionWithSuffix(texImageName, "_mat"));
-			techniqueCommon.getInstanceMaterial().add(instanceMaterial);
-		}
-
-		// this method's name is really like this...
-		List<Object> libraries = collada.getLibraryAnimationsOrLibraryAnimationClipsOrLibraryCameras();
-
-		if (!libraryImages.getImage().isEmpty()) { // there may be buildings with no textures at all
-			libraries.add(libraryImages);
-		}
-		libraries.add(libraryMaterials);
-		libraries.add(libraryEffects);
-		libraries.add(libraryGeometries);
-		libraries.add(libraryVisualScenes);
-
-		InstanceWithExtra instanceWithExtra = colladaFactory.createInstanceWithExtra();
-		instanceWithExtra.setUrl("#" + visualScene.getId());
-		COLLADA.Scene scene = colladaFactory.createCOLLADAScene();
-		scene.setInstanceVisualScene(instanceWithExtra);
-		collada.setScene(scene);
-
-		return collada;
-	}
-
-	private String replaceExtensionWithSuffix (String imageName, String suffix) {
-		int indexOfExtension = imageName.lastIndexOf('.');
-		if (indexOfExtension != -1) {
-			imageName = imageName.substring(0, indexOfExtension);
-		}
-		return imageName + suffix;
-	}
-	/*
-	protected HashMap<Object, String> getTexImageUris(){
-		return texImageUris;
-	}
-	 */
-	protected void addGeometryInfo(long surfaceId, GeometryInfo geometryInfo){
-		geometryInfos.put(new Long(surfaceId), geometryInfo);
-	}
-
-	protected int getGeometryAmount(){
-		return geometryInfos.size();
-	}
-	/*
-	protected GeometryInfo getGeometryInfo(long surfaceId){
-		return geometryInfos.get(new Long(surfaceId));
-	}
-	 */
-	protected void addX3dMaterial(long surfaceId, X3DMaterial x3dMaterial){
-		if (x3dMaterial == null) return;
-		if (x3dMaterial.isSetAmbientIntensity()
-				|| x3dMaterial.isSetShininess()
-				|| x3dMaterial.isSetTransparency()
-				|| x3dMaterial.isSetDiffuseColor()
-				|| x3dMaterial.isSetSpecularColor()
-				|| x3dMaterial.isSetEmissiveColor()) {
-
-			if (x3dMaterials == null) {
-				x3dMaterials = new HashMap<Long, X3DMaterial>();
-			}
-			x3dMaterials.put(new Long(surfaceId), x3dMaterial);
-		}
-	}
-
-	protected X3DMaterial getX3dMaterial(long surfaceId) {
-		X3DMaterial x3dMaterial = null;
-		if (x3dMaterials != null) {
-			x3dMaterial = x3dMaterials.get(new Long(surfaceId));
-		}
-		return x3dMaterial;
-	}
-
-	protected void addTexImageUri(long surfaceId, String texImageUri){
-		if (texImageUri != null) {
-			texImageUris.put(new Long(surfaceId), texImageUri);
-		}
-	}
-
-	protected void addTexImage(String texImageUri, TextureImage texImage){
-		if (texImage != null) {
-			texImages.put(texImageUri, texImage);
-		}
-	}
-
-	protected void removeTexImage(String texImageUri){
-		texImages.remove(texImageUri);
-	}
-
-	public HashMap<String, TextureImage> getTexImages(){
-		return texImages;
-	}
-
-	protected TextureImage getTexImage(String texImageUri){
-		TextureImage texImage = null;
-		if (texImages != null) {
-			texImage = texImages.get(texImageUri);
-		}
-		return texImage;
-	}
-
-	protected void addUnsupportedTexImageId(String texImageUri, long surfaceDataId){
-		if (surfaceDataId < 0) {
-			return;
-		}
-		if (unsupportedTexImageIds == null) {
-			unsupportedTexImageIds = new HashMap<String, Long>();
-		}
-		unsupportedTexImageIds.put(texImageUri, surfaceDataId);
-	}
-
-	public HashMap<String, Long> getUnsupportedTexImageIds(){
-		return unsupportedTexImageIds;
-	}
-
-	protected long getUnsupportedTexImageId(String texImageUri){
-		long surfaceDataId = -1;
-		if (unsupportedTexImageIds != null) {
-			Long tmp = unsupportedTexImageIds.get(texImageUri);
-			if (tmp != null)
-				surfaceDataId = tmp.longValue();
-		}
-		return surfaceDataId;
-	}
-
-	protected void setVertexInfoForXYZ(long surfaceId, double x, double y, double z, TexCoords texCoordsForThisSurface){
-		vertexIdCounter = vertexIdCounter.add(BigInteger.ONE);
-		VertexInfo vertexInfo = new VertexInfo(vertexIdCounter, x, y, z);
-		vertexInfo.addTexCoords(surfaceId, texCoordsForThisSurface);
-		NodeZ nodeToInsert = new NodeZ(z, new NodeY(y, new NodeX(x, vertexInfo)));
-		if (coordinateTree == null) {
-			coordinateTree =  nodeToInsert;
-			firstVertexInfo = vertexInfo;
-			lastVertexInfo = vertexInfo;
-		}
-		else {
-			insertNode(coordinateTree, nodeToInsert);
-		}
-	}
-
-	private VertexInfo getVertexInfoForXYZ(double x, double y, double z){
-		NodeY rootY = (NodeY) getValue(z, coordinateTree);
-		NodeX rootX = (NodeX) getValue(y, rootY);
-		VertexInfo vertexInfo = (VertexInfo) getValue(x, rootX);
-		return vertexInfo;
-	}
-
-	private void insertNode(Node currentBasis, Node nodeToInsert) {
-		int compareKeysResult = compareKeys(nodeToInsert.key, currentBasis.key, TOLERANCE_BEFORE_TRIANGULATION);
-		if (compareKeysResult > 0) {
-			if (currentBasis.rightArc == null){
-				currentBasis.setRightArc(nodeToInsert);
-				linkCurrentVertexInfoToLastVertexInfo(nodeToInsert);
-			}
-			else {
-				insertNode(currentBasis.rightArc, nodeToInsert);
-			}
-		}
-		else if (compareKeysResult < 0) {
-			if (currentBasis.leftArc == null){
-				currentBasis.setLeftArc(nodeToInsert);
-				linkCurrentVertexInfoToLastVertexInfo(nodeToInsert);
-			}
-			else {
-				insertNode(currentBasis.leftArc, nodeToInsert);
-			}
-		}
-		else {
-			replaceOrAddValue(currentBasis, nodeToInsert);
-		}
-	}
-
-	private Object getValue(double key, Node currentBasis) {
-		if (currentBasis == null) {
-			return null;
-		}
-		int compareKeysResult = compareKeys(key, currentBasis.key, TOLERANCE_AFTER_TRIANGULATION);
-		if (compareKeysResult > 0) {
-			return getValue(key, currentBasis.rightArc);
-		}
-		else if (compareKeysResult < 0) {
-			return getValue(key, currentBasis.leftArc);
-		}
-		return currentBasis.value;
-	}
-
-
-	private VertexInfo getVertexInfoBestFitForXYZ(double x, double y, double z, long surfaceId) {
-		VertexInfo result = null;
-		VertexInfo vertexInfoIterator = firstVertexInfo;
-		double distancePow2 = Double.MAX_VALUE;
-		double currentDistancePow2;
-		while (vertexInfoIterator != null) {
-			if (vertexInfoIterator.getTexCoords(surfaceId) != null) {
-				currentDistancePow2 = Math.pow(x - (float)vertexInfoIterator.getX(), 2) + 
-						Math.pow(y - (float)vertexInfoIterator.getY(), 2) +
-						Math.pow(z - (float)vertexInfoIterator.getZ(), 2);
-				if (currentDistancePow2 < distancePow2) {
-					distancePow2 = currentDistancePow2;
-					result = vertexInfoIterator;
-				}
-			}
-			vertexInfoIterator = vertexInfoIterator.getNextVertexInfo();
-		}
-		if (result == null) {
-			result = getVertexInfoBestFitForXYZ(x, y, z);
-		}
-		return result;
-	}
-
-	private VertexInfo getVertexInfoBestFitForXYZ(double x, double y, double z) {
-		VertexInfo result = null;
-		VertexInfo vertexInfoIterator = firstVertexInfo;
-		double distancePow2 = Double.MAX_VALUE;
-		double currentDistancePow2;
-		while (vertexInfoIterator != null) {
-			currentDistancePow2 = Math.pow(x - (float)vertexInfoIterator.getX(), 2) + 
-					Math.pow(y - (float)vertexInfoIterator.getY(), 2) +
-					Math.pow(z - (float)vertexInfoIterator.getZ(), 2);
-			if (currentDistancePow2 < distancePow2) {
-				distancePow2 = currentDistancePow2;
-				result = vertexInfoIterator;
-			}
-			vertexInfoIterator = vertexInfoIterator.getNextVertexInfo();
-		}
-		return result;
-	}
-
-	private void replaceOrAddValue(Node currentBasis, Node nodeToInsert) {
-		if (nodeToInsert.value instanceof VertexInfo) {
-			VertexInfo vertexInfoToInsert = (VertexInfo)nodeToInsert.value;
-			if (currentBasis.value == null) { // no vertexInfo yet for this point
-				currentBasis.value = nodeToInsert.value;
-				linkCurrentVertexInfoToLastVertexInfo(vertexInfoToInsert);
-			}
-			else {
-				vertexIdCounter = vertexIdCounter.subtract(BigInteger.ONE);
-				((VertexInfo)currentBasis.value).addTexCoordsFrom(vertexInfoToInsert);
-			}
-		}
-		else { // Node
-			insertNode((Node)currentBasis.value, (Node)nodeToInsert.value);
-		}
-	}
-
-	private void linkCurrentVertexInfoToLastVertexInfo (Node node) {
-		while (!(node.value instanceof VertexInfo)) {
-			node = (Node)node.value;
-		}
-		linkCurrentVertexInfoToLastVertexInfo((VertexInfo)node.value);
-	}
-
-	private void linkCurrentVertexInfoToLastVertexInfo (VertexInfo currentVertexInfo) {
-		lastVertexInfo.setNextVertexInfo(currentVertexInfo);
-		lastVertexInfo = currentVertexInfo;
-	}
-
-	private int compareKeys (double key1, double key2, double tolerance){
-		int result = 0;
-		if (Math.abs(key1 - key2) > tolerance) {
-			result = key1 > key2 ? 1 : -1;
-		}
-		return result;
-	}
-
-	public void appendObject (KmlGenericObject objectToAppend) {
-
-		VertexInfo vertexInfoIterator = objectToAppend.firstVertexInfo;
-		while (vertexInfoIterator != null) {
-			if (vertexInfoIterator.getAllTexCoords() == null) {
-				this.setVertexInfoForXYZ(-1, // dummy
-						vertexInfoIterator.getX(),
-						vertexInfoIterator.getY(),
-						vertexInfoIterator.getZ(),
-						null);
-			}
-			else {
-				Set<Long> keySet = vertexInfoIterator.getAllTexCoords().keySet();
-				Iterator<Long> iterator = keySet.iterator();
-				while (iterator.hasNext()) {
-					Long surfaceId = iterator.next();
-					this.setVertexInfoForXYZ(surfaceId,
-							vertexInfoIterator.getX(),
-							vertexInfoIterator.getY(),
-							vertexInfoIterator.getZ(),
-							vertexInfoIterator.getTexCoords(surfaceId));
-				}
-			}
-			vertexInfoIterator = vertexInfoIterator.getNextVertexInfo();
-		} 
-
-		Set<Long> keySet = objectToAppend.geometryInfos.keySet();
-		Iterator<Long> iterator = keySet.iterator();
-		while (iterator.hasNext()) {
-			Long surfaceId = iterator.next();
-			this.addX3dMaterial(surfaceId, objectToAppend.getX3dMaterial(surfaceId));
-			String imageUri = objectToAppend.texImageUris.get(surfaceId);
-			this.addTexImageUri(surfaceId, imageUri);
-			this.addTexImage(imageUri, objectToAppend.getTexImage(imageUri));
-			this.addUnsupportedTexImageId(imageUri, objectToAppend.getUnsupportedTexImageId(imageUri));
-			this.addGeometryInfo(surfaceId, objectToAppend.geometryInfos.get(surfaceId));
-		}
-
-		// adapt id accordingly
-		int indexOf_to_ = this.gmlId.indexOf("_to_");
-		String ownLowerLimit = "";
-		String ownUpperLimit = "";
-		if (indexOf_to_ != -1) { // already more than one building in here
-			ownLowerLimit = this.gmlId.substring(0, indexOf_to_);
-			ownUpperLimit = this.gmlId.substring(indexOf_to_ + 4);
-		}
-		else {
-			ownLowerLimit = this.gmlId;
-			ownUpperLimit = ownLowerLimit;
-		}
-
-		int btaIndexOf_to_ = objectToAppend.gmlId.indexOf("_to_");
-		String btaLowerLimit = "";
-		String btaUpperLimit = "";
-		if (btaIndexOf_to_ != -1) { // already more than one building in there
-			btaLowerLimit = objectToAppend.gmlId.substring(0, btaIndexOf_to_);
-			btaUpperLimit = objectToAppend.gmlId.substring(btaIndexOf_to_ + 4);
-		}
-		else {
-			btaLowerLimit = objectToAppend.gmlId;
-			btaUpperLimit = btaLowerLimit;
-		}
-
-		ownLowerLimit = ownLowerLimit.compareTo(btaLowerLimit)<0 ? ownLowerLimit: btaLowerLimit;
-		ownUpperLimit = ownUpperLimit.compareTo(btaUpperLimit)>0 ? ownUpperLimit: btaUpperLimit;
-
-		this.setGmlId(String.valueOf(ownLowerLimit) + "_to_" + ownUpperLimit);
-	}
-
-
-	public void createTextureAtlas(int packingAlgorithm, double imageScaleFactor, boolean pots) throws SQLException, IOException {
-
-		if (texImages.size() < 2) {
-			// building has not enough textures or they are in an unknown image format 
-			return;
-		}
-
-		useExternalTAGenerator(packingAlgorithm, imageScaleFactor, pots);
-	}
-
-	private void useExternalTAGenerator(int packingAlgorithm, double scaleFactor, boolean pots) throws SQLException, IOException {
-		TextureAtlasCreator taCreator = new TextureAtlasCreator();
-		TextureImagesInfo tiInfo = new TextureImagesInfo();
-		tiInfo.setTexImageURIs(texImageUris);
-		tiInfo.setTexImages(texImages);
-
-		// texture coordinates
-		HashMap<Object, String> tiInfoCoords = new HashMap<Object, String>();
-
-		Set<Object> sgIdSet = texImageUris.keySet();
-		Iterator<Object> sgIdIterator = sgIdSet.iterator();
-		while (sgIdIterator.hasNext()) {
-			Long sgId = (Long) sgIdIterator.next();
-			VertexInfo vertexInfoIterator = firstVertexInfo;
-			while (vertexInfoIterator != null) {
-				if (vertexInfoIterator.getAllTexCoords() != null &&
-						vertexInfoIterator.getAllTexCoords().containsKey(sgId)) {
-					double s = vertexInfoIterator.getTexCoords(sgId).getS();
-					double t = vertexInfoIterator.getTexCoords(sgId).getT();
-					String tiInfoCoordsForSgId = tiInfoCoords.get(sgId);
-					tiInfoCoordsForSgId = (tiInfoCoordsForSgId == null) ?
-							"" :
-								tiInfoCoordsForSgId + " ";	
-					tiInfoCoords.put(sgId, tiInfoCoordsForSgId + String.valueOf(s) + " " + String.valueOf(t));
-				}
-				vertexInfoIterator = vertexInfoIterator.getNextVertexInfo();
-			}
-		} 
-
-		tiInfo.setTexCoordinates(tiInfoCoords);
-
-		taCreator.setUsePOTS(pots);
-		taCreator.setScaleFactor(scaleFactor);
-
-		// create texture atlases
-		taCreator.convert(tiInfo, packingAlgorithm);
-
-		sgIdIterator = sgIdSet.iterator();
-		while (sgIdIterator.hasNext()) {
-			Long sgId = (Long) sgIdIterator.next();
-			StringTokenizer texCoordsTokenized = new StringTokenizer(tiInfoCoords.get(sgId), " ");
-			VertexInfo vertexInfoIterator = firstVertexInfo;
-			while (texCoordsTokenized.hasMoreElements() &&
-					vertexInfoIterator != null) {
-				if (vertexInfoIterator.getAllTexCoords() != null && 
-						vertexInfoIterator.getAllTexCoords().containsKey(sgId)) {
-					vertexInfoIterator.getTexCoords(sgId).setS(Double.parseDouble(texCoordsTokenized.nextToken()));
-					vertexInfoIterator.getTexCoords(sgId).setT(Double.parseDouble(texCoordsTokenized.nextToken()));
-				}
-				vertexInfoIterator = vertexInfoIterator.getNextVertexInfo();
-			}
-		} 
-	}
-
-	public void resizeAllImagesByFactor (double factor) throws SQLException, IOException {
-		if (texImages.size() == 0) { // building has no textures at all
-			return;
-		}
-
-		Set<String> keySet = texImages.keySet();
-		Iterator<String> iterator = keySet.iterator();
-		while (iterator.hasNext()) {
-			String imageName = iterator.next();
-			BufferedImage imageToResize = texImages.get(imageName).getBufferedImage();
-			if (imageToResize.getWidth()*factor < 1 || imageToResize.getHeight()*factor < 1) {
-				continue;
-			}
-			BufferedImage resizedImage = getScaledInstance(imageToResize,
-					(int)(imageToResize.getWidth()*factor),
-					(int)(imageToResize.getHeight()*factor),
-					RenderingHints.VALUE_INTERPOLATION_BILINEAR,
-					true);
-			texImages.put(imageName, new TextureImage(resizedImage));
-		}
-
-	}
-
-
-	/**
-	 * Convenience method that returns a scaled instance of the
-	 * provided {@code BufferedImage}.
-	 *
-	 * @param img the original image to be scaled
-	 * @param targetWidth the desired width of the scaled instance,
-	 *    in pixels
-	 * @param targetHeight the desired height of the scaled instance,
-	 *    in pixels
-	 * @param hint one of the rendering hints that corresponds to
-	 *    {@code RenderingHints.KEY_INTERPOLATION} (e.g.
-	 *    {@code RenderingHints.VALUE_INTERPOLATION_NEAREST_NEIGHBOR},
-	 *    {@code RenderingHints.VALUE_INTERPOLATION_BILINEAR},
-	 *    {@code RenderingHints.VALUE_INTERPOLATION_BICUBIC})
-	 * @param higherQuality if true, this method will use a multi-step
-	 *    scaling technique that provides higher quality than the usual
-	 *    one-step technique (only useful in downscaling cases, where
-	 *    {@code targetWidth} or {@code targetHeight} is
-	 *    smaller than the original dimensions, and generally only when
-	 *    the {@code BILINEAR} hint is specified)
-	 * @return a scaled version of the original {@code BufferedImage}
-	 */
-	private BufferedImage getScaledInstance(BufferedImage img,
-			int targetWidth,
-			int targetHeight,
-			Object hint,
-			boolean higherQuality) {
-
-		int type = (img.getTransparency() == Transparency.OPAQUE) ?
-				BufferedImage.TYPE_INT_RGB : BufferedImage.TYPE_INT_ARGB;
-		BufferedImage ret = (BufferedImage)img;
-		int w, h;
-		if (higherQuality) {
-			// Use multi-step technique: start with original size, then
-			// scale down in multiple passes with drawImage()
-			// until the target size is reached
-			w = img.getWidth();
-			h = img.getHeight();
-		} 
-		else {
-			// Use one-step technique: scale directly from original
-			// size to target size with a single drawImage() call
-			w = targetWidth;
-			h = targetHeight;
-		}
-
-		do {
-			if (higherQuality && w > targetWidth) {
-				w /= 2;
-				if (w < targetWidth) {
-					w = targetWidth;
-				}
-			}
-
-			if (higherQuality && h > targetHeight) {
-				h /= 2;
-				if (h < targetHeight) {
-					h = targetHeight;
-				}
-			}
-
-			BufferedImage tmp = new BufferedImage(w, h, type);
-			Graphics2D g2 = tmp.createGraphics();
-			g2.setRenderingHint(RenderingHints.KEY_INTERPOLATION, hint);
-			g2.drawImage(ret, 0, 0, w, h, null);
-			g2.dispose();
-
-			ret = tmp;
-		}
-		while (w != targetWidth || h != targetHeight);
-
-		return ret;
-	}
-
-	private String buildNameFromX3dMaterial(X3DMaterial x3dMaterial) {
-		String name = NO_TEXIMAGE;
-		if (x3dMaterial.isSetAmbientIntensity()) { name = name + "_ai_" + x3dMaterial.getAmbientIntensity();}
-		if (x3dMaterial.isSetShininess()) { name = name + "_sh_" + x3dMaterial.getShininess();}
-		if (x3dMaterial.isSetTransparency()) { name = name + "_tr_" + x3dMaterial.getTransparency();}
-		if (x3dMaterial.isSetDiffuseColor()) { name = name + "_dc_r_" + x3dMaterial.getDiffuseColor().getRed()
-				+ "_g_" + x3dMaterial.getDiffuseColor().getGreen()
-				+ "_b_" + x3dMaterial.getDiffuseColor().getBlue();}
-		if (x3dMaterial.isSetSpecularColor()) { name = name + "_sc_r_" + x3dMaterial.getSpecularColor().getRed()
-				+ "_g_" + x3dMaterial.getSpecularColor().getGreen()
-				+ "_b_" + x3dMaterial.getSpecularColor().getBlue();}
-		if (x3dMaterial.isSetEmissiveColor()) { name = name + "_ec_r_" + x3dMaterial.getEmissiveColor().getRed()
-				+ "_g_" + x3dMaterial.getEmissiveColor().getGreen()
-				+ "_b_" + x3dMaterial.getEmissiveColor().getBlue();}
-		return name;
-	}
-
-	protected List<Point3d> setOrigins() {
-		originZ = Double.MAX_VALUE;
-		List<Point3d> coords = new ArrayList<Point3d>();
-		VertexInfo vertexInfoIterator = firstVertexInfo;
-		while (vertexInfoIterator != null) {
-			if (vertexInfoIterator.getZ() < originZ) { // origin must be a point with the lowest z-coordinate
-				originX = vertexInfoIterator.getX();
-				originY = vertexInfoIterator.getY();
-				originZ = vertexInfoIterator.getZ();
-				coords.clear();
-				Point3d point3d = new Point3d(originX, originY, originZ);
-				coords.add(point3d);
-			}
-			if (vertexInfoIterator.getZ() == originZ) {
-				Point3d point3d = new Point3d(vertexInfoIterator.getX(), vertexInfoIterator.getY(), vertexInfoIterator.getZ());
-				coords.add(point3d);
-			}
-			vertexInfoIterator = vertexInfoIterator.getNextVertexInfo();
-		}
-		return coords;
-	}
-
-	protected static double reducePrecisionForXorY (double originalValue) {
-		double newValue = originalValue; // + 0.00000005d;
-		//		if (decimalDigits != 0) {
-		//			double factor = Math.pow(10, decimalDigits);
-		double factor = Math.pow(10, 7);
-		newValue = Math.rint(newValue*factor);
-		newValue = newValue/factor;
-		//		}
-		return newValue;
-	}
-
-	protected static double reducePrecisionForZ (double originalValue) {
-		double newValue = originalValue; // + 0.0005d;
-		//		if (decimalDigits != 0) {
-		//			double factor = Math.pow(10, decimalDigits);
-		double factor = Math.pow(10, 4);
-		newValue = Math.rint(newValue*factor);
-		newValue = newValue/factor;
-		//		}
-		return newValue;
-	}
-
-	protected List<PlacemarkType> createPlacemarksForFootprint(ResultSet rs, KmlSplittingResult work) throws SQLException {
-
-		List<PlacemarkType> placemarkList = new ArrayList<PlacemarkType>();
-		PlacemarkType placemark = kmlFactory.createPlacemarkType();
-		placemark.setName(work.getGmlId());
-		placemark.setId(DisplayForm.FOOTPRINT_PLACEMARK_ID + placemark.getName());
-
-		if (work.getDisplayForm().isHighlightingEnabled()) {
-			placemark.setStyleUrl("#" + getStyleBasisName() + DisplayForm.FOOTPRINT_STR + "Style");
-		}
-		else {
-			placemark.setStyleUrl("#" + getStyleBasisName() + DisplayForm.FOOTPRINT_STR + "Normal");
-		}
-
-		if (getBalloonSettings().isIncludeDescription()) {
-			addBalloonContents(placemark, work.getId());
-		}
-		MultiGeometryType multiGeometry = kmlFactory.createMultiGeometryType();
-		placemark.setAbstractGeometryGroup(kmlFactory.createMultiGeometry(multiGeometry));
-
-		PolygonType polygon = null; 
-		while (rs.next()) {
-			Object buildingGeometryObj = rs.getObject(1); 
-
-			if (!rs.wasNull() && buildingGeometryObj != null) {
-				eventDispatcher.triggerEvent(new GeometryCounterEvent(null, this));
-
-				GeometryObject groundSurface = convertToWGS84(geometryConverterAdapter.getGeometry(buildingGeometryObj));
-				if (groundSurface.getGeometryType() != GeometryType.POLYGON && groundSurface.getGeometryType() != GeometryType.MULTI_POLYGON)
-					return placemarkList;
-
-				int dim = groundSurface.getDimension();
-
-				for (int i = 0; i < groundSurface.getNumElements(); i++) {
-					LinearRingType linearRing = kmlFactory.createLinearRingType();
-					BoundaryType boundary = kmlFactory.createBoundaryType();
-					boundary.setLinearRing(linearRing);
-
-					if (groundSurface.getElementType(i) == ElementType.EXTERIOR_LINEAR_RING) {
-						polygon = kmlFactory.createPolygonType();
-						polygon.setTessellate(true);
-						polygon.setExtrude(false);
-						polygon.setAltitudeModeGroup(kmlFactory.createAltitudeMode(AltitudeModeEnumType.CLAMP_TO_GROUND));
-						polygon.setOuterBoundaryIs(boundary);
-						multiGeometry.getAbstractGeometryGroup().add(kmlFactory.createPolygon(polygon));
-					} else if (polygon != null)
-						polygon.getInnerBoundaryIs().add(boundary);
-
-					// order points counter-clockwise
-					double[] ordinatesArray = groundSurface.getCoordinates(i);
-					for (int j = ordinatesArray.length - dim; j >= 0; j = j-dim)
-						linearRing.getCoordinates().add(String.valueOf(ordinatesArray[j] + "," + ordinatesArray[j+1] + ",0"));
-				}
-			}
-		}
-		if (polygon != null) { // if there is at least some content
-			placemarkList.add(placemark);
-		}
-		return placemarkList;
-	}
-
-	protected List<PlacemarkType> createPlacemarksForExtruded(ResultSet rs,
-			KmlSplittingResult work,
-			double measuredHeight,
-			boolean reversePointOrder) throws SQLException {
-
-		List<PlacemarkType> placemarkList = new ArrayList<PlacemarkType>();
-		PlacemarkType placemark = kmlFactory.createPlacemarkType();
-		placemark.setName(work.getGmlId());
-		placemark.setId(DisplayForm.EXTRUDED_PLACEMARK_ID + placemark.getName());
-		if (work.getDisplayForm().isHighlightingEnabled()) {
-			placemark.setStyleUrl("#" + getStyleBasisName() + DisplayForm.EXTRUDED_STR + "Style");
-		}
-		else {
-			placemark.setStyleUrl("#" + getStyleBasisName() + DisplayForm.EXTRUDED_STR + "Normal");
-		}
-		if (getBalloonSettings().isIncludeDescription()) {
-			addBalloonContents(placemark, work.getId());
-		}
-		MultiGeometryType multiGeometry = kmlFactory.createMultiGeometryType();
-		placemark.setAbstractGeometryGroup(kmlFactory.createMultiGeometry(multiGeometry));
-
-		PolygonType polygon = null; 
-		while (rs.next()) {
-			Object buildingGeometryObj = rs.getObject(1); 
-
-			if (!rs.wasNull() && buildingGeometryObj != null) {
-				eventDispatcher.triggerEvent(new GeometryCounterEvent(null, this));
-
-				GeometryObject groundSurface = convertToWGS84(geometryConverterAdapter.getGeometry(buildingGeometryObj));
-				if (groundSurface.getGeometryType() != GeometryType.POLYGON && groundSurface.getGeometryType() != GeometryType.MULTI_POLYGON)
-					return placemarkList;
-
-				int dim = groundSurface.getDimension();
-
-				for (int i = 0; i < groundSurface.getNumElements(); i++) {
-					LinearRingType linearRing = kmlFactory.createLinearRingType();
-					BoundaryType boundary = kmlFactory.createBoundaryType();
-					boundary.setLinearRing(linearRing);
-
-					if (groundSurface.getElementType(i) == ElementType.EXTERIOR_LINEAR_RING) {
-						polygon = kmlFactory.createPolygonType();
-						polygon.setTessellate(true);
-						polygon.setExtrude(true);
-						polygon.setAltitudeModeGroup(kmlFactory.createAltitudeMode(AltitudeModeEnumType.RELATIVE_TO_GROUND));
-						polygon.setOuterBoundaryIs(boundary);
-						multiGeometry.getAbstractGeometryGroup().add(kmlFactory.createPolygon(polygon));
-					} else
-						polygon.getInnerBoundaryIs().add(boundary);
-
-					double[] ordinatesArray = groundSurface.getCoordinates(i);
-					if (reversePointOrder) {
-						for (int j = 0; j < ordinatesArray.length; j = j+dim)
-							linearRing.getCoordinates().add(String.valueOf(ordinatesArray[j] + "," + ordinatesArray[j+1] + "," + measuredHeight));
-
-					} else if (polygon != null)
-						// order points counter-clockwise
-						for (int j = ordinatesArray.length - dim; j >= 0; j = j-dim)
-							linearRing.getCoordinates().add(String.valueOf(ordinatesArray[j] + "," + ordinatesArray[j+1] + "," + measuredHeight));
-				}
-			}
-		}
-		if (polygon != null) { // if there is at least some content
-			placemarkList.add(placemark);
-		}
-		return placemarkList;
-	}
-
-
-	protected List<PlacemarkType> createPlacemarksForGeometry(ResultSet rs,
-			KmlSplittingResult work) throws SQLException{
-		return createPlacemarksForGeometry(rs, work, false, false);
-	}
-
-	private List<PlacemarkType> createPlacemarksForGeometry(ResultSet rs,
-			KmlSplittingResult work,
-			boolean includeGroundSurface,
-			boolean includeClosureSurface) throws SQLException {
-
-		HashMap<String, MultiGeometryType> multiGeometries = new HashMap<String, MultiGeometryType>();
-		MultiGeometryType multiGeometry = null;
-		PolygonType polygon = null;
-
-		double zOffset = getZOffsetFromConfigOrDB(work.getId());
-		List<Point3d> lowestPointCandidates = getLowestPointsCoordinates(rs, (zOffset == Double.MAX_VALUE));
-		rs.beforeFirst(); // return cursor to beginning
-		if (zOffset == Double.MAX_VALUE) {
-			zOffset = getZOffsetFromGEService(work.getId(), lowestPointCandidates);
-		}
-		double lowestZCoordinate = convertPointCoordinatesToWGS84(new double[] {
-				lowestPointCandidates.get(0).x/100, // undo trick for very close coordinates
-				lowestPointCandidates.get(0).y/100,	
-				lowestPointCandidates.get(0).z/100}) [2];
-
-		while (rs.next()) {
-			//			Long surfaceId = rs.getLong("id");
-
-			String surfaceType = rs.getString("type");
-			if (surfaceType != null && !surfaceType.endsWith("Surface")) {
-				surfaceType = surfaceType + "Surface";
-			}
-
-			if ((!includeGroundSurface && TypeAttributeValueEnum.fromCityGMLClass(CityGMLClass.BUILDING_GROUND_SURFACE).toString().equalsIgnoreCase(surfaceType)) ||
-					(!includeClosureSurface && TypeAttributeValueEnum.fromCityGMLClass(CityGMLClass.BUILDING_CLOSURE_SURFACE).toString().equalsIgnoreCase(surfaceType)))	{
-				continue;
-			}
-
-			Object buildingGeometryObj = rs.getObject(1); 
-			GeometryObject surface = convertToWGS84(geometryConverterAdapter.getPolygon(buildingGeometryObj));
-
-			eventDispatcher.triggerEvent(new GeometryCounterEvent(null, this));
-
-			polygon = kmlFactory.createPolygonType();
-			switch (config.getProject().getKmlExporter().getAltitudeMode()) {
-			case ABSOLUTE:
-				polygon.setAltitudeModeGroup(kmlFactory.createAltitudeMode(AltitudeModeEnumType.ABSOLUTE));
-				break;
-			case RELATIVE:
-				polygon.setAltitudeModeGroup(kmlFactory.createAltitudeMode(AltitudeModeEnumType.RELATIVE_TO_GROUND));
-				break;
-			}
-
-			// just in case surfaceType == null
-			boolean probablyRoof = true;
-			double nx = 0;
-			double ny = 0;
-			double nz = 0;
-
-			for (int i = 0; i < surface.getNumElements(); i++) {
-				LinearRingType linearRing = kmlFactory.createLinearRingType();
-				BoundaryType boundary = kmlFactory.createBoundaryType();
-				boundary.setLinearRing(linearRing);
-
-				if (i == 0)
-					polygon.setOuterBoundaryIs(boundary);
-				else
-					polygon.getInnerBoundaryIs().add(boundary);
-
-				// order points clockwise
-				double[] ordinatesArray = surface.getCoordinates(i);
-				for (int j = 0; j < ordinatesArray.length; j = j+3) {
-					linearRing.getCoordinates().add(String.valueOf(reducePrecisionForXorY(ordinatesArray[j]) + "," 
-							+ reducePrecisionForXorY(ordinatesArray[j+1]) + ","
-							+ reducePrecisionForZ(ordinatesArray[j+2] + zOffset)));
-
-					probablyRoof = probablyRoof && (reducePrecisionForZ(ordinatesArray[j+2] - lowestZCoordinate) > 0);
-					// not touching the ground
-
-					if (currentLod == 1) { // calculate normal
-						int current = j;
-						int next = j+3;
-						if (next >= ordinatesArray.length) next = 0;
-						nx = nx + ((ordinatesArray[current+1] - ordinatesArray[next+1]) * (ordinatesArray[current+2] + ordinatesArray[next+2])); 
-						ny = ny + ((ordinatesArray[current+2] - ordinatesArray[next+2]) * (ordinatesArray[current] + ordinatesArray[next])); 
-						nz = nz + ((ordinatesArray[current] - ordinatesArray[next]) * (ordinatesArray[current+1] + ordinatesArray[next+1]));
-					}
-				}
-			}
-
-			if (currentLod == 1) { // calculate normal
-				double value = Math.sqrt(nx * nx + ny * ny + nz * nz);
-				if (value == 0) { // not a surface, but a line
-					continue;
-				}
-				nx = nx / value;
-				ny = ny / value;
-				nz = nz / value;
-			}
-
-			if (surfaceType == null) {
-				surfaceType = TypeAttributeValueEnum.fromCityGMLClass(CityGMLClass.BUILDING_WALL_SURFACE).toString();
-				switch (currentLod) {
-				case 1:
-					if (probablyRoof && (nz > 0.999)) {
-						surfaceType = TypeAttributeValueEnum.fromCityGMLClass(CityGMLClass.BUILDING_ROOF_SURFACE).toString();
-					}
-					break;
-				case 2:
-					if (probablyRoof) {
-						surfaceType = TypeAttributeValueEnum.fromCityGMLClass(CityGMLClass.BUILDING_ROOF_SURFACE).toString();
-					}
-					break;
-				}
-			}
-
-			multiGeometry = multiGeometries.get(surfaceType);
-			if (multiGeometry == null) {
-				multiGeometry = kmlFactory.createMultiGeometryType();
-				multiGeometries.put(surfaceType, multiGeometry);
-			}
-			multiGeometry.getAbstractGeometryGroup().add(kmlFactory.createPolygon(polygon));
-
-		}
-
-		List<PlacemarkType> placemarkList = new ArrayList<PlacemarkType>();
-		Set<String> keySet = multiGeometries.keySet();
-		Iterator<String> iterator = keySet.iterator();
-		while (iterator.hasNext()) {
-			String surfaceType = iterator.next();
-			PlacemarkType placemark = kmlFactory.createPlacemarkType();
-			placemark.setName(work.getGmlId() + "_" + surfaceType);
-			placemark.setId(DisplayForm.GEOMETRY_PLACEMARK_ID + placemark.getName());
-			if (work.isBuilding())
-				placemark.setStyleUrl("#" + surfaceType + "Normal");
-			else
-				placemark.setStyleUrl("#" + getStyleBasisName() + DisplayForm.GEOMETRY_STR + "Normal");
-			if (getBalloonSettings().isIncludeDescription() &&
-					!work.getDisplayForm().isHighlightingEnabled()) { // avoid double description
-				addBalloonContents(placemark, work.getId());
-			}
-			multiGeometry = multiGeometries.get(surfaceType);
-			placemark.setAbstractGeometryGroup(kmlFactory.createMultiGeometry(multiGeometry));
-			placemarkList.add(placemark);
-		}
-		return placemarkList;
-	}
-
-	protected void fillGenericObjectForCollada(ResultSet rs) throws SQLException {
-
-		String selectedTheme = config.getProject().getKmlExporter().getAppearanceTheme();
-		int texImageCounter = 0;
-
-		while (rs.next()) {
-			long surfaceRootId = rs.getLong(1);
-			for (String colladaQuery: Queries.COLLADA_GEOMETRY_AND_APPEARANCE_FROM_ROOT_ID) { // parent surfaces come first
-				PreparedStatement psQuery = null;
-				ResultSet rs2 = null;
-
-				try {
-					psQuery = connection.prepareStatement(colladaQuery);
-					psQuery.setLong(1, surfaceRootId);
-					//				psQuery.setString(2, selectedTheme);
-					rs2 = psQuery.executeQuery();
-
-					while (rs2.next()) {
-						String theme = rs2.getString("theme");
-
-						Object buildingGeometryObj = rs2.getObject(1); 
-						// surfaceId is the key to all Hashmaps in object
-						long surfaceId = rs2.getLong("id");
-						long surfaceDataId = rs2.getLong("sd_id");
-						long parentId = rs2.getLong("parent_id");
-
-						if (buildingGeometryObj == null) { // root or parent
-							if (selectedTheme.equalsIgnoreCase(theme)) {
-								X3DMaterial x3dMaterial = new X3DMaterial();
-								fillX3dMaterialValues(x3dMaterial, rs2);
-								// x3dMaterial will only added if not all x3dMaterial members are null
-								addX3dMaterial(surfaceId, x3dMaterial);
-							}
-							else if (theme == null) { // no theme for this parent surface
-								if (getX3dMaterial(parentId) != null) { // material for parent's parent known
-									addX3dMaterial(surfaceId, getX3dMaterial(parentId));
-								}
-							}
-							continue; 
-						}
-
-						// from hier on it is an elementary surfaceMember
-						eventDispatcher.triggerEvent(new GeometryCounterEvent(null, this));
-
-						String texImageUri = null;
-						StringTokenizer texCoordsTokenized = null;
-
-						if (selectedTheme.equals(KmlExporter.THEME_NONE)) {
-							addX3dMaterial(surfaceId, defaultX3dMaterial);
-						}
-						else if	(!selectedTheme.equalsIgnoreCase(theme) && // no surface data for this surface and theme
-								getX3dMaterial(parentId) != null) { // material for parent surface known
-							addX3dMaterial(surfaceId, getX3dMaterial(parentId));
-						}
-						else {
-							texImageUri = rs2.getString("tex_image_uri");
-							String texCoords = rs2.getString("texture_coordinates");
-
-							if (texImageUri != null && texImageUri.trim().length() != 0
-									&&  texCoords != null && texCoords.trim().length() != 0) {
-
-								int fileSeparatorIndex = Math.max(texImageUri.lastIndexOf("\\"), texImageUri.lastIndexOf("/")); 
-								texImageUri = "_" + texImageUri.substring(fileSeparatorIndex + 1);
-
-								addTexImageUri(surfaceId, texImageUri);
-								if ((getUnsupportedTexImageId(texImageUri) == -1) && (getTexImage(texImageUri) == null)) { 
-									// not already marked as wrapping texture && not already read in
-									TextureImage texImage = null;
-									try {
-										texImage = ImageReader.read(textureExportAdapter.getInStream(rs2, "tex_image", texImageUri));
-									}
-									catch (IOException ioe) {}
-									if (texImage != null) { // image in JPEG, PNG or another usual format
-										addTexImage(texImageUri, texImage);
-									}
-									else {
-										addUnsupportedTexImageId(texImageUri, surfaceDataId);
-									}
-
-									texImageCounter++;
-									if (texImageCounter > 20) {
-										eventDispatcher.triggerEvent(new CounterEvent(CounterType.TEXTURE_IMAGE, texImageCounter, this));
-										texImageCounter = 0;
-									}
-								}
-
-								texCoords = texCoords.replaceAll(";", " "); // substitute of ; for internal ring
-								texCoordsTokenized = new StringTokenizer(texCoords.trim(), " ");
-							}
-							else {
-								X3DMaterial x3dMaterial = new X3DMaterial();
-								fillX3dMaterialValues(x3dMaterial, rs2);
-								// x3dMaterial will only added if not all x3dMaterial members are null
-								addX3dMaterial(surfaceId, x3dMaterial);
-								if (getX3dMaterial(surfaceId) == null) {
-									// untextured surface and no x3dMaterial -> default x3dMaterial (gray)
-									addX3dMaterial(surfaceId, defaultX3dMaterial);
-								}
-							}
-						}
-
-						GeometryObject surface = geometryConverterAdapter.getPolygon(buildingGeometryObj);
-						GeometryInfo gi = new GeometryInfo(GeometryInfo.POLYGON_ARRAY);
-
-						int contourCount = surface.getNumElements();
-						int[] stripCountArray = new int[contourCount];
-						int[] countourCountArray = {contourCount};
-
-						// last point of polygons in gml is identical to first and useless for GeometryInfo
-						double[] giOrdinatesArray = new double[surface.getNumCoordinates() - (contourCount * 3)];
-						int i = 0;
-
-						for (int currentContour = 0; currentContour < surface.getNumElements(); currentContour++) {
-							double[] ordinatesArray = surface.getCoordinates(currentContour);
-							for (int j = 0; j < ordinatesArray.length - 3; j = j+3, i = i+3) {
-
-								giOrdinatesArray[i] = ordinatesArray[j] * 100; // trick for very close coordinates
-								giOrdinatesArray[i+1] = ordinatesArray[j+1] * 100;
-								giOrdinatesArray[i+2] = ordinatesArray[j+2] * 100;
-
-								TexCoords texCoordsForThisSurface = null;
-								if (texCoordsTokenized != null && texCoordsTokenized.hasMoreTokens()) {
-									double s = Double.parseDouble(texCoordsTokenized.nextToken());
-									double t = Double.parseDouble(texCoordsTokenized.nextToken());
-									texCoordsForThisSurface = new TexCoords(s, t);
-								}
-								setVertexInfoForXYZ(surfaceId,
-										giOrdinatesArray[i],
-										giOrdinatesArray[i+1],
-										giOrdinatesArray[i+2],
-										texCoordsForThisSurface);
-							}
-							stripCountArray[currentContour] = (ordinatesArray.length - 3) / 3;
-							if (texCoordsTokenized != null && texCoordsTokenized.hasMoreTokens()) {
-								texCoordsTokenized.nextToken(); // geometryInfo ignores last point in a polygon
-								texCoordsTokenized.nextToken(); // keep texture coordinates in sync
-							}
-						}
-						gi.setCoordinates(giOrdinatesArray);
-						gi.setContourCounts(countourCountArray);
-						gi.setStripCounts(stripCountArray);
-						addGeometryInfo(surfaceId, gi);
-					}
-				}
-				catch (SQLException sqlEx) {
-					Logger.getInstance().error("SQL error while querying city object: " + sqlEx.getMessage());
-				}
-				finally {
-					if (rs2 != null)
-						try { rs2.close(); } catch (SQLException e) {}
-					if (psQuery != null)
-						try { psQuery.close(); } catch (SQLException e) {}
-				}
-			}
-		}
-
-		// count rest images
-		eventDispatcher.triggerEvent(new CounterEvent(CounterType.TEXTURE_IMAGE, texImageCounter, this));
-	}
-
-	public PlacemarkType createPlacemarkForColladaModel() throws SQLException {
-		PlacemarkType placemark = kmlFactory.createPlacemarkType();
-		placemark.setName(getGmlId());
-		placemark.setId(DisplayForm.COLLADA_PLACEMARK_ID + placemark.getName());
-
-		DisplayForm colladaDisplayForm = null;
-		for (DisplayForm displayForm: getDisplayForms()) {
-			if (displayForm.getForm() == DisplayForm.COLLADA) {
-				colladaDisplayForm = displayForm;
-				break;
-			}
-		}
-
-		if (getBalloonSettings().isIncludeDescription() 
-				&& !colladaDisplayForm.isHighlightingEnabled()) { // avoid double description
-
-			ColladaOptions colladaOptions = getColladaOptions();
-			if (!colladaOptions.isGroupObjects() || colladaOptions.getGroupSize() == 1) {
-				addBalloonContents(placemark, getId());
-			}
-		}
-
-		ModelType model = kmlFactory.createModelType();
-		LocationType location = kmlFactory.createLocationType();
-
-		switch (config.getProject().getKmlExporter().getAltitudeMode()) {
-		case ABSOLUTE:
-			model.setAltitudeModeGroup(kmlFactory.createAltitudeMode(AltitudeModeEnumType.ABSOLUTE));
-			break;
-		case RELATIVE:
-			model.setAltitudeModeGroup(kmlFactory.createAltitudeMode(AltitudeModeEnumType.RELATIVE_TO_GROUND));
-			break;
-		}
-
-		location.setLatitude(getLocationY());
-		location.setLongitude(getLocationX());
-		location.setAltitude(getLocationZ() + reducePrecisionForZ(getZOffset()));
-		model.setLocation(location);
-
-		// correct heading value
-		double lat1 = Math.toRadians(getLocationY());
-		// undo trick for very close coordinates
-		double[] dummy = convertPointCoordinatesToWGS84(new double[] {getOriginX()/100, getOriginY()/100 - 20, getOriginZ()/100});
-		double lat2 = Math.toRadians(dummy[1]);
-		double dLon = Math.toRadians(dummy[0] - getLocationX());
-		double y = Math.sin(dLon) * Math.cos(lat2);
-		double x = Math.cos(lat1)*Math.sin(lat2) - Math.sin(lat1)*Math.cos(lat2)*Math.cos(dLon);
-		double bearing = Math.toDegrees(Math.atan2(y, x));
-		bearing = (bearing + 180) % 360;
-
-		OrientationType orientation = kmlFactory.createOrientationType();
-		orientation.setHeading(reducePrecisionForZ(bearing));
-		model.setOrientation(orientation);
-
-		LinkType link = kmlFactory.createLinkType();
-		if (config.getProject().getKmlExporter().isOneFilePerObject() &&
-				!config.getProject().getKmlExporter().isExportAsKmz() &&
-				config.getProject().getKmlExporter().getFilter().getComplexFilter().getTiledBoundingBox().getActive().booleanValue())
-		{
-			link.setHref(getGmlId() + ".dae");
-		}
-		else {
-			// File.separator would be wrong here, it MUST be "/"
-			link.setHref(getGmlId() + "/" + getGmlId() + ".dae");
-		}
-		model.setLink(link);
-
-		placemark.setAbstractGeometryGroup(kmlFactory.createModel(model));
-		return placemark;
-	}
-
-
-	protected List<PlacemarkType> createPlacemarksForHighlighting(KmlSplittingResult work) throws SQLException {
-
-		List<PlacemarkType> placemarkList= new ArrayList<PlacemarkType>();
-
-		PlacemarkType placemark = kmlFactory.createPlacemarkType();
-		placemark.setStyleUrl("#" + getStyleBasisName() + work.getDisplayForm().getName() + "Style");
-		placemark.setName(work.getGmlId());
-		placemark.setId(DisplayForm.GEOMETRY_HIGHLIGHTED_PLACEMARK_ID + placemark.getName());
-		placemarkList.add(placemark);
-
-		if (getBalloonSettings().isIncludeDescription()) {
-			addBalloonContents(placemark, work.getId());
-		}
-
-		MultiGeometryType multiGeometry =  kmlFactory.createMultiGeometryType();
-		placemark.setAbstractGeometryGroup(kmlFactory.createMultiGeometry(multiGeometry));
-
-		PreparedStatement getGeometriesStmt = null;
-		ResultSet rs = null;
-
-		double hlDistance = work.getDisplayForm().getHighlightingDistance();
-
-		try {
-			getGeometriesStmt = connection.prepareStatement(getHighlightingQuery(),
-					ResultSet.TYPE_SCROLL_INSENSITIVE,
-					ResultSet.CONCUR_READ_ONLY);
-
-			for (int i = 1; i <= getGeometriesStmt.getParameterMetaData().getParameterCount(); i++) {
-				getGeometriesStmt.setLong(i, work.getId());
-			}
-			rs = getGeometriesStmt.executeQuery();
-
-			double zOffset = getZOffsetFromConfigOrDB(work.getId());
-			if (zOffset == Double.MAX_VALUE) {
-				List<Point3d> lowestPointCandidates = getLowestPointsCoordinates(rs, (zOffset == Double.MAX_VALUE));
-				rs.beforeFirst(); // return cursor to beginning
-				zOffset = getZOffsetFromGEService(work.getId(), lowestPointCandidates);
-			}
-
-			while (rs.next()) {
-				Object unconvertedObj = rs.getObject(1);
-				GeometryObject unconvertedSurface = geometryConverterAdapter.getPolygon(unconvertedObj);
-				if (unconvertedSurface == null || unconvertedSurface.getNumElements() == 0)
-					return null;
-
-				double[] ordinatesArray = unconvertedSurface.getCoordinates(0);
-				double nx = 0;
-				double ny = 0;
-				double nz = 0;
-
-				for (int current = 0; current < ordinatesArray.length - 3; current = current+3) {
-					int next = current+3;
-					if (next >= ordinatesArray.length - 3) next = 0;
-					nx = nx + ((ordinatesArray[current+1] - ordinatesArray[next+1]) * (ordinatesArray[current+2] + ordinatesArray[next+2])); 
-					ny = ny + ((ordinatesArray[current+2] - ordinatesArray[next+2]) * (ordinatesArray[current] + ordinatesArray[next])); 
-					nz = nz + ((ordinatesArray[current] - ordinatesArray[next]) * (ordinatesArray[current+1] + ordinatesArray[next+1])); 
-				}
-
-				double value = Math.sqrt(nx * nx + ny * ny + nz * nz);
-				if (value == 0) { // not a surface, but a line
-					continue;
-				}
-				nx = nx / value;
-				ny = ny / value;
-				nz = nz / value;
-
-				for (int i = 0; i < unconvertedSurface.getNumElements(); i++) {
-					ordinatesArray = unconvertedSurface.getCoordinates(i);
-					for (int j = 0; j < ordinatesArray.length; j = j + 3) {
-						// coordinates = coordinates + hlDistance * (dot product of normal vector and unity vector)
-						ordinatesArray[j] = ordinatesArray[j] + hlDistance * nx;
-						ordinatesArray[j+1] = ordinatesArray[j+1] + hlDistance * ny;
-						ordinatesArray[j+2] = ordinatesArray[j+2] + zOffset + hlDistance * nz;
-					}
-				}
-
-				// now convert to WGS84
-				GeometryObject surface = convertToWGS84(unconvertedSurface);
-				unconvertedSurface = null;
-
-				PolygonType polygon = kmlFactory.createPolygonType();
-				switch (config.getProject().getKmlExporter().getAltitudeMode()) {
-				case ABSOLUTE:
-					polygon.setAltitudeModeGroup(kmlFactory.createAltitudeMode(AltitudeModeEnumType.ABSOLUTE));
-					break;
-				case RELATIVE:
-					polygon.setAltitudeModeGroup(kmlFactory.createAltitudeMode(AltitudeModeEnumType.RELATIVE_TO_GROUND));
-					break;
-				}
-				multiGeometry.getAbstractGeometryGroup().add(kmlFactory.createPolygon(polygon));
-
-				for (int i = 0; i < surface.getNumElements(); i++) {
-					LinearRingType linearRing = kmlFactory.createLinearRingType();
-					BoundaryType boundary = kmlFactory.createBoundaryType();
-					boundary.setLinearRing(linearRing);
-
-					if (i == 0)
-						polygon.setOuterBoundaryIs(boundary);
-					else
-						polygon.getInnerBoundaryIs().add(boundary);
-
-					// order points clockwise
-					ordinatesArray = surface.getCoordinates(i);
-					for (int j = 0; j < ordinatesArray.length; j = j+3)
-						linearRing.getCoordinates().add(String.valueOf(reducePrecisionForXorY(ordinatesArray[j]) + "," 
-								+ reducePrecisionForXorY(ordinatesArray[j+1]) + ","
-								+ reducePrecisionForZ(ordinatesArray[j+2])));
-				}
-			}
-		}
-		catch (Exception e) {
-			Logger.getInstance().warn("Exception when generating highlighting geometry of object " + work.getGmlId());
-			e.printStackTrace();
-		}
-		finally {
-			if (rs != null) rs.close();
-			if (getGeometriesStmt != null) getGeometriesStmt.close();
-		}
-
-		return placemarkList;
-	}
-
-	private String getBalloonContentFromGenericAttribute(long id) {
-
-		String balloonContent = null;
-		String genericAttribName = "Balloon_Content"; 
-		PreparedStatement selectQuery = null;
-		ResultSet rs = null;
-
-		try {
-			// look for the value in the DB
-			selectQuery = connection.prepareStatement(Queries.GET_STRVAL_GENERICATTRIB_FROM_ID);
-			selectQuery.setLong(1, id);
-			selectQuery.setString(2, genericAttribName);
-			rs = selectQuery.executeQuery();
-			if (rs.next()) {
-				balloonContent = rs.getString(1);
-			}
-		}
-		catch (Exception e) {}
-		finally {
-			try {
-				if (rs != null) rs.close();
-				if (selectQuery != null) selectQuery.close();
-			}
-			catch (Exception e2) {}
-		}
-		return balloonContent;
-	}
-
-	protected void addBalloonContents(PlacemarkType placemark, long id) {
-		try {
-			switch (getBalloonSettings().getBalloonContentMode()) {
-			case GEN_ATTRIB:
-				String balloonTemplate = getBalloonContentFromGenericAttribute(id);
-				if (balloonTemplate != null) {
-					if (getBalloonTemplateHandler() == null) { // just in case
-						setBalloonTemplateHandler(new BalloonTemplateHandlerImpl((File) null, connection));
-					}
-					placemark.setDescription(getBalloonTemplateHandler().getBalloonContent(balloonTemplate, id, currentLod));
-				}
-				break;
-			case GEN_ATTRIB_AND_FILE:
-				balloonTemplate = getBalloonContentFromGenericAttribute(id);
-				if (balloonTemplate != null) {
-					placemark.setDescription(getBalloonTemplateHandler().getBalloonContent(balloonTemplate, id, currentLod));
-					break;
-				}
-			case FILE :
-				if (getBalloonTemplateHandler() != null) {
-					placemark.setDescription(getBalloonTemplateHandler().getBalloonContent(id, currentLod));
-				}
-				break;
-			}
-		}
-		catch (Exception e) { } // invalid balloons are silently discarded
-	}
-
-	protected void fillX3dMaterialValues (X3DMaterial x3dMaterial, ResultSet rs) throws SQLException {
-
-		double ambientIntensity = rs.getDouble("x3d_ambient_intensity");
-		if (!rs.wasNull()) {
-			x3dMaterial.setAmbientIntensity(ambientIntensity);
-		}
-		double shininess = rs.getDouble("x3d_shininess");
-		if (!rs.wasNull()) {
-			x3dMaterial.setShininess(shininess);
-		}
-		double transparency = rs.getDouble("x3d_transparency");
-		if (!rs.wasNull()) {
-			x3dMaterial.setTransparency(transparency);
-		}
-		Color color = getX3dColorFromString(rs.getString("x3d_diffuse_color"));
-		if (color != null) {
-			x3dMaterial.setDiffuseColor(color);
-		}
-		color = getX3dColorFromString(rs.getString("x3d_specular_color"));
-		if (color != null) {
-			x3dMaterial.setSpecularColor(color);
-		}
-		color = getX3dColorFromString(rs.getString("x3d_emissive_color"));
-		if (color != null) {
-			x3dMaterial.setEmissiveColor(color);
-		}
-		x3dMaterial.setIsSmooth(rs.getInt("x3d_is_smooth") == 1);
-	}
-
-	private Color getX3dColorFromString(String colorString) {
-		Color color = null;
-		if (colorString != null) {
-			List<Double> colorList = Util.string2double(colorString, "\\s+");
-
-			if (colorList != null && colorList.size() >= 3) {
-				color = new Color(colorList.get(0), colorList.get(1), colorList.get(2));
-			}
-		}
-		return color;
-	}
-
-	protected double getZOffsetFromConfigOrDB (long id) {
-
-		double zOffset = Double.MAX_VALUE;;
-
-		switch (config.getProject().getKmlExporter().getAltitudeOffsetMode()) {
-		case NO_OFFSET:
-			zOffset = 0;
-			break;
-		case CONSTANT:
-			zOffset = config.getProject().getKmlExporter().getAltitudeOffsetValue();
-			break;
-		case GENERIC_ATTRIBUTE:
-			PreparedStatement selectQuery = null;
-			ResultSet rs = null;
-			String genericAttribName = "GE_LoD" + currentLod + "_zOffset";
-			try {
-				// first look for the value in the DB
-				selectQuery = connection.prepareStatement(Queries.GET_STRVAL_GENERICATTRIB_FROM_ID);
-				selectQuery.setLong(1, id);
-				selectQuery.setString(2, genericAttribName);
-				rs = selectQuery.executeQuery();
-				if (rs.next()) {
-					String strVal = rs.getString(1);
-					if (strVal != null) { // use value in DB 
-						StringTokenizer attributeTokenized = new StringTokenizer(strVal, "|");
-						attributeTokenized.nextToken(); // skip mode
-						zOffset = Double.parseDouble(attributeTokenized.nextToken());
-					}
-				}
-			}
-			catch (Exception e) {}
-			finally {
-				try {
-					if (rs != null) rs.close();
-					if (selectQuery != null) selectQuery.close();
-				}
-				catch (Exception e2) {}
-			}
-		}
-
-		return zOffset;
-	}
-
-	protected double getZOffsetFromGEService (long id, List<Point3d> candidates) {
-
-		double zOffset = 0;
-
-		if (config.getProject().getKmlExporter().isCallGElevationService()) { // allowed to query
-			PreparedStatement insertQuery = null;
-			ResultSet rs = null;
-			/*
-			PreparedStatement checkQuery = null;
-			ResultSet rs2 = null;
-			 */
-			try {
-				// convert candidate points to WGS84
-				double[] coords = new double[candidates.size()*3];
-				int index = 0;
-				for (Point3d point3d: candidates) {
-					coords[index++] = point3d.x / 100; // undo trick for very close coordinates
-					coords[index++] = point3d.y / 100;
-					coords[index++] = point3d.z / 100;
-				}
-				GeometryObject geomObj = convertToWGS84(GeometryObject.createCurve(coords, 3, dbSrs.getSrid()));
-				coords = geomObj.getCoordinates(0);
-
-				Logger.getInstance().info("Getting zOffset from Google's elevation API for " + getGmlId() + " with " + candidates.size() + " points.");
-				zOffset = elevationServiceHandler.getZOffset(coords);
-				/*
-				checkQuery = connection.prepareStatement(Queries.GET_ID_FROM_GMLID);
-				checkQuery.setString(1, gmlId);
-				rs2 = checkQuery.executeQuery();
-				rs2.next();
-				long id = rs2.getLong(1);
-
-				if (rs2.next()) {
-					Logger.getInstance().warn("gml:id value " + gmlId + " is used for more than one object in the 3DCityDB; zOffset was not stored.");
-			    }
-				else {
-				 */
-				// save result in DB for next time
-				String genericAttribName = "GE_LoD" + currentLod + "_zOffset";
-				insertQuery = connection.prepareStatement(Queries.INSERT_GE_ZOFFSET(databaseAdapter.getSQLAdapter()));
-				insertQuery.setString(1, genericAttribName);
-				String strVal = "Auto|" + zOffset + "|" + dateFormatter.format(new Date(System.currentTimeMillis()));
-				insertQuery.setString(2, strVal);
-				insertQuery.setLong(3, id);
-				rs = insertQuery.executeQuery();
-				//				}
-			}
-			catch (Exception e) {
-				//				if (e.getMessage().startsWith("ORA-01427")) { // single-row subquery returns more than one row 
-				//					Logger.getInstance().warn("gml:id value " + gmlId + " is used for more than one object in the 3DCityDB; zOffset was not stored.");
-				//				}
-			}
-			finally {
-				try {
-					if (rs != null) rs.close();
-					if (insertQuery != null) insertQuery.close();
-					/*
-					if (rs2 != null) rs2.close();
-					if (checkQuery != null) checkQuery.close();
-					 */
-				}
-				catch (Exception e2) {}
-			}
-		}
-
-		return zOffset;
-	}
-
-	protected List<Point3d> getLowestPointsCoordinates(ResultSet rs, boolean willCallGEService) throws SQLException {
-		double currentlyLowestZCoordinate = Double.MAX_VALUE;
-		List<Point3d> coords = new ArrayList<Point3d>();
-
-		rs.next();
-
-		do {
-			GeometryObject buildingGeometryObj = geometryConverterAdapter.getGeometry(rs.getObject(1));
-
-			// we are only interested in the z coordinate 
-			for (int i = 0; i < buildingGeometryObj.getNumElements(); i++) {
-				double[] ordinatesArray = buildingGeometryObj.getCoordinates(i);
-				
-				for (int j = 2; j < ordinatesArray.length; j = j+3) {
-					if (ordinatesArray[j] < currentlyLowestZCoordinate) {
-						coords.clear();
-						Point3d point3d = new Point3d(ordinatesArray[j-2], ordinatesArray[j-1], ordinatesArray[j]);
-						coords.add(point3d);
-						currentlyLowestZCoordinate = point3d.z;
-					}
-					if (willCallGEService && ordinatesArray[j] == currentlyLowestZCoordinate) {
-						Point3d point3d = new Point3d(ordinatesArray[j-2], ordinatesArray[j-1], ordinatesArray[j]);
-						if (!coords.contains(point3d)) {
-							coords.add(point3d);
-						}
-					}
-				}
-			}
-
-			if (!rs.next())	break;
-		}
-		while (true);
-
-		for (Point3d point3d: coords) {
-			point3d.x = point3d.x * 100; // trick for very close coordinates
-			point3d.y = point3d.y * 100;
-			point3d.z = point3d.z * 100;
-		}
-		return coords;
-	}
-
-	protected double[] convertPointCoordinatesToWGS84(double[] coords) throws SQLException {
-		double[] pointCoords = null;
-		GeometryObject convertedPointGeom = null;
-
-		// this is a nasty hack for Oracle. In Oracle, transforming a single point to WGS84 does not change
-		// its z-value, whereas transforming a series of vertices does affect their z-value
-		switch (databaseAdapter.getDatabaseType()) {
-		case ORACLE:
-			convertedPointGeom = convertToWGS84(GeometryObject.createCurve(coords, coords.length, dbSrs.getSrid()));
-			break;
-		case POSTGIS:
-			convertedPointGeom = convertToWGS84(GeometryObject.createPoint(coords, coords.length, dbSrs.getSrid()));
-			break;
-		}
-
-		if (convertedPointGeom != null)
-			pointCoords = convertedPointGeom.getCoordinates(0);
-
-		return pointCoords;
-	}
-
-	protected GeometryObject convertToWGS84(GeometryObject geomObj) throws SQLException {
-		GeometryObject convertedGeomObj = null;
-		PreparedStatement convertStmt = null;
-		ResultSet rs2 = null;
-		try {
-			convertStmt = (dbSrs.is3D() &&  geomObj.getDimension() == 3) ? connection.prepareStatement(Queries.TRANSFORM_GEOMETRY_TO_WGS84_3D(databaseAdapter.getSQLAdapter())) : 
-				connection.prepareStatement(Queries.TRANSFORM_GEOMETRY_TO_WGS84(databaseAdapter.getSQLAdapter()));
-
-			// now convert to WGS84
-			Object unconverted = geometryConverterAdapter.getDatabaseObject(geomObj, connection);
-			if (unconverted == null)
-				return null;
-
-			convertStmt.setObject(1, unconverted);
-			rs2 = convertStmt.executeQuery();
-			while (rs2.next()) {
-				// ColumnName is SDO_CS.TRANSFORM(JGeometry, 4326)
-				convertedGeomObj = geometryConverterAdapter.getGeometry(rs2.getObject(1));
-			}
-		}
-		catch (Exception e) {
-			Logger.getInstance().warn("Exception when converting geometry to WGS84");
-			e.printStackTrace();
-		}
-		finally {
-			try {
-				if (rs2 != null) rs2.close();
-				if (convertStmt != null) convertStmt.close();
-			}
-			catch (Exception e2) {}
-		}
-
-		if (config.getProject().getKmlExporter().isUseOriginalZCoords()) {
-			double[][] originalCoords = geomObj.getCoordinates();			
-			double[][] convertedCoords = convertedGeomObj.getCoordinates();
-
-			for (int i = 0; i < originalCoords.length; i++) {
-				for (int j = 2; j < originalCoords[i].length; j += 3)
-					convertedCoords[i][j] = originalCoords[i][j];
-			}
-		}
-
-		return convertedGeomObj;
-	}
-
-	/*
-	private List<PlacemarkType> createPlacemarkForEachSurfaceGeometry(OracleResultSet rs,
-			String gmlId,
-			boolean includeGroundSurface) throws SQLException {
-
-		PlacemarkType placemark = null; 
-		List<PlacemarkType> placemarkList = new ArrayList<PlacemarkType>();
-
-		double zOffset = getZOffsetFromConfigOrDB(gmlId);
-		List<Point3d> lowestPointCandidates = getLowestPointsCoordinates(rs, (zOffset == Double.MAX_VALUE));
-		rs.beforeFirst(); // return cursor to beginning
-		if (zOffset == Double.MAX_VALUE) {
-			zOffset = getZOffsetFromGEService(gmlId, lowestPointCandidates);
-		}
-		double lowestZCoordinate = convertPointCoordinatesToWGS84(new double[] {
-				lowestPointCandidates.get(0).x/100, // undo trick for very close coordinates
-				lowestPointCandidates.get(0).y/100,	
-				lowestPointCandidates.get(0).z/100}) [2];
-
-		while (rs.next()) {
-			String surfaceType = rs.getString("type");
-			if (surfaceType != null && !surfaceType.endsWith("Surface")) {
-				surfaceType = surfaceType + "Surface";
-			}
-
-			STRUCT buildingGeometryObj = (STRUCT)rs.getObject(1); 
-			long surfaceId = rs.getLong("id");
-			// results are ordered by surface type
-			if (!includeGroundSurface && TypeAttributeValueEnum.fromCityGMLClass(CityGMLClass.GROUND_SURFACE).toString().equalsIgnoreCase(surfaceType)) {
-				continue;
-			}
-
-			JGeometry originalSurface = JGeometry.load(buildingGeometryObj);
-			double[] originalOrdinatesArray = originalSurface.getOrdinatesArray();
-			if (originalOrdinatesArray == null) {
-				continue;
-			}
-
-			// convert original surface to WGS84
-			JGeometry originalSurfaceWGS84 = convertToWGS84(originalSurface);
-			double[] originalOrdinatesArrayWGS84 = originalSurfaceWGS84.getOrdinatesArray();
-
-			// create Placemark for every Polygon
-			placemark = kmlFactory.createPlacemarkType();
-			placemark.setName(gmlId + "_" + String.valueOf(surfaceId));
-			placemark.setId(DisplayForm.GEOMETRY_PLACEMARK_ID + placemark.getName());
-			placemark.setStyleUrl("#" + surfaceType + "Normal");
-
-			//			if (config.getProject().getKmlExporter().isIncludeDescription() &&
-			//					!config.getProject().getKmlExporter().isGeometryHighlighting()) { // avoid double description
-			//				addBalloonContents(placemark, gmlId);
-			//			}
-
-			placemarkList.add(placemark);
-
-			PolygonType polygon = kmlFactory.createPolygonType();
-			switch (config.getProject().getKmlExporter().getAltitudeMode()) {
-			case ABSOLUTE:
-				polygon.setAltitudeModeGroup(kmlFactory.createAltitudeMode(AltitudeModeEnumType.ABSOLUTE));
-				break;
-			case RELATIVE:
-				polygon.setAltitudeModeGroup(kmlFactory.createAltitudeMode(AltitudeModeEnumType.RELATIVE_TO_GROUND));
-				break;
-			}
-			placemark.setAbstractGeometryGroup(kmlFactory.createPolygon(polygon));
-
-			boolean probablyRoof = true;
-
-			for (int i = 0; i < originalSurfaceWGS84.getElemInfo().length; i = i+3) {
-				LinearRingType linearRing = kmlFactory.createLinearRingType();
-				BoundaryType boundary = kmlFactory.createBoundaryType();
-				boundary.setLinearRing(linearRing);
-				if (originalSurfaceWGS84.getElemInfo()[i+1] == EXTERIOR_POLYGON_RING) {
-					polygon.setOuterBoundaryIs(boundary);
-				}
-				else { // INTERIOR_POLYGON_RING
-					polygon.getInnerBoundaryIs().add(boundary);
-				}
-
-				int startNextRing = ((i+3) < originalSurfaceWGS84.getElemInfo().length) ? 
-						originalSurfaceWGS84.getElemInfo()[i+3] - 1: // still holes to come
-							originalOrdinatesArrayWGS84.length; // default
-
-						// order points clockwise
-						for (int j = originalSurfaceWGS84.getElemInfo()[i] - 1; j < startNextRing; j = j+3) {
-							linearRing.getCoordinates().add(String.valueOf(reducePrecisionForXorY(originalOrdinatesArrayWGS84[j]) + "," 
-									+ reducePrecisionForXorY(originalOrdinatesArrayWGS84[j+1]) + ","
-									+ reducePrecisionForZ(originalOrdinatesArrayWGS84[j+2] + zOffset)));
-
-							probablyRoof = probablyRoof && (reducePrecisionForZ(originalOrdinatesArrayWGS84[j+2] - lowestZCoordinate) > 0);
-							// not touching the ground
-						}
-
-						if (surfaceType == null) {
-							String likelySurfaceType = (probablyRoof && currentLod < 3) ?
-									TypeAttributeValueEnum.fromCityGMLClass(CityGMLClass.ROOF_SURFACE).toString().toString() :
-										TypeAttributeValueEnum.fromCityGMLClass(CityGMLClass.WALL_SURFACE).toString();
-									placemark.setStyleUrl("#" + likelySurfaceType + "Normal");
-						}
-
-			}
-
-		}
-
-		return placemarkList;
-	}
-
-
-	private List<PlacemarkType> createPlacemarkForEachHighlingtingGeometry(KmlSplittingResult work) throws SQLException {
-
-		PlacemarkType highlightingPlacemark = null; 
-		List<PlacemarkType> placemarkList = new ArrayList<PlacemarkType>();
-
-		PreparedStatement getGeometriesStmt = null;
-		OracleResultSet rs = null;
-
-		double hlDistance = work.getDisplayForm().getHighlightingDistance();
-
-		try {
-			getGeometriesStmt = connection.prepareStatement(Queries.getSingleBuildingHighlightingQuery(currentLod),
-					ResultSet.TYPE_SCROLL_INSENSITIVE,
-					ResultSet.CONCUR_READ_ONLY);
-
-			for (int i = 1; i <= getGeometriesStmt.getParameterMetaData().getParameterCount(); i++) {
-				getGeometriesStmt.setString(i, work.getGmlId());
-			}
-			rs = (OracleResultSet)getGeometriesStmt.executeQuery();
-
-			double zOffset = getZOffsetFromConfigOrDB(work.getGmlId());
-			List<Point3d> lowestPointCandidates = getLowestPointsCoordinates(rs, (zOffset == Double.MAX_VALUE));
-			rs.beforeFirst(); // return cursor to beginning
-			if (zOffset == Double.MAX_VALUE) {
-				zOffset = getZOffsetFromGEService(work.getGmlId(), lowestPointCandidates);
-			}
-
-			while (rs.next()) {
-//				String surfaceType = rs.getString("type");
-//				if (!surfaceType.endsWith("Surface")) {
-//					surfaceType = surfaceType + "Surface";
-//				}
-				//	results are ordered by surface type
-//				if (!includeGroundSurface && CityGMLClass.GROUNDSURFACE.toString().equalsIgnoreCase(surfaceType)) {
-//					continue;
-//				}
-
-				STRUCT buildingGeometryObj = (STRUCT)rs.getObject(1); 
-				long surfaceId = rs.getLong("id");
-
-				JGeometry originalSurface = JGeometry.load(buildingGeometryObj);
-				double[] ordinatesArray = originalSurface.getOrdinatesArray();
-				if (ordinatesArray == null) {
-					continue;
-				}
-
-				int contourCount = originalSurface.getElemInfo().length/3;
-				// remove normal-irrelevant points
-				int startContour1 = originalSurface.getElemInfo()[0] - 1;
-				int endContour1 = (contourCount == 1) ? 
-						ordinatesArray.length: // last
-							originalSurface.getElemInfo()[3] - 1; // holes are irrelevant for normal calculation
-				// last point of polygons in gml is identical to first and useless for GeometryInfo
-				endContour1 = endContour1 - 3;
-
-				double nx = 0;
-				double ny = 0;
-				double nz = 0;
-
-				for (int current = startContour1; current < endContour1; current = current+3) {
-					int next = current+3;
-					if (next >= endContour1) next = 0;
-					nx = nx + ((ordinatesArray[current+1] - ordinatesArray[next+1]) * (ordinatesArray[current+2] + ordinatesArray[next+2])); 
-					ny = ny + ((ordinatesArray[current+2] - ordinatesArray[next+2]) * (ordinatesArray[current] + ordinatesArray[next])); 
-					nz = nz + ((ordinatesArray[current] - ordinatesArray[next]) * (ordinatesArray[current+1] + ordinatesArray[next+1])); 
-				}
-
-				double value = Math.sqrt(nx * nx + ny * ny + nz * nz);
-				if (value == 0) { // not a surface, but a line
-					continue;
-				}
-				nx = nx / value;
-				ny = ny / value;
-				nz = nz / value;
-
-				double factor = 1.5; // 0.5 inside Global Highlighting; 1.5 outside Global Highlighting;
-
-				for (int i = 0; i < ordinatesArray.length; i = i + 3) {
-					// coordinates = coordinates + hlDistance * (dot product of normal vector and unity vector)
-					ordinatesArray[i] = ordinatesArray[i] + hlDistance * factor * nx;
-					ordinatesArray[i+1] = ordinatesArray[i+1] + hlDistance * factor * ny;
-					ordinatesArray[i+2] = ordinatesArray[i+2] + hlDistance * factor * nz;
-				}
-
-				// now convert highlighting to WGS84
-				JGeometry highlightingSurfaceWGS84 = convertToWGS84(originalSurface);
-				double[] highlightingOrdinatesArrayWGS84 = highlightingSurfaceWGS84.getOrdinatesArray();
-
-				// create highlighting Placemark for every Polygon
-				highlightingPlacemark = kmlFactory.createPlacemarkType();
-				highlightingPlacemark.setName(work.getGmlId() + "_" + String.valueOf(surfaceId));
-				highlightingPlacemark.setId(DisplayForm.GEOMETRY_HIGHLIGHTED_PLACEMARK_ID + highlightingPlacemark.getName());
-				highlightingPlacemark.setStyleUrl("#" + work.getDisplayForm().getName() + "Style");
-
-//				if (config.getProject().getKmlExporter().isIncludeDescription() &&
-//						!config.getProject().getKmlExporter().isGeometryHighlighting()) { // avoid double description
-//					addBalloonContents(placemark, gmlId);
-//				}
-
-				placemarkList.add(highlightingPlacemark);
-
-				PolygonType highlightingPolygon = kmlFactory.createPolygonType();
-				switch (config.getProject().getKmlExporter().getAltitudeMode()) {
-				case ABSOLUTE:
-					highlightingPolygon.setAltitudeModeGroup(kmlFactory.createAltitudeMode(AltitudeModeEnumType.ABSOLUTE));
-					break;
-				case RELATIVE:
-					highlightingPolygon.setAltitudeModeGroup(kmlFactory.createAltitudeMode(AltitudeModeEnumType.RELATIVE_TO_GROUND));
-					break;
-				}
-				highlightingPlacemark.setAbstractGeometryGroup(kmlFactory.createPolygon(highlightingPolygon));
-
-				for (int i = 0; i < highlightingSurfaceWGS84.getElemInfo().length; i = i+3) {
-					LinearRingType highlightingLinearRing = kmlFactory.createLinearRingType();
-					BoundaryType highlightingBoundary = kmlFactory.createBoundaryType();
-					highlightingBoundary.setLinearRing(highlightingLinearRing);
-					if (highlightingSurfaceWGS84.getElemInfo()[i+1] == EXTERIOR_POLYGON_RING) {
-						highlightingPolygon.setOuterBoundaryIs(highlightingBoundary);
-					}
-					else { // INTERIOR_POLYGON_RING
-						highlightingPolygon.getInnerBoundaryIs().add(highlightingBoundary);
-					}
-
-					int startNextRing = ((i+3) < highlightingSurfaceWGS84.getElemInfo().length) ? 
-							highlightingSurfaceWGS84.getElemInfo()[i+3] - 1: // still holes to come
-								highlightingOrdinatesArrayWGS84.length; // default
-
-							// order points clockwise
-							for (int j = highlightingSurfaceWGS84.getElemInfo()[i] - 1; j < startNextRing; j = j+3) {
-								highlightingLinearRing.getCoordinates().add(String.valueOf(reducePrecisionForXorY(highlightingOrdinatesArrayWGS84[j]) + "," 
-										+ reducePrecisionForXorY(highlightingOrdinatesArrayWGS84[j+1]) + ","
-										+ reducePrecisionForZ(highlightingOrdinatesArrayWGS84[j+2] + zOffset)));
-							}
-
-				}
-			}
-		}
-		catch (Exception e) {
-			Logger.getInstance().warn("Exception when generating highlighting geometry of building " + work.getGmlId());
-			e.printStackTrace();
-		}
-		finally {
-			if (rs != null) rs.close();
-			if (getGeometriesStmt != null) getGeometriesStmt.close();
-		}
-
-		return placemarkList;
-	}
-	 */
-
-	protected static byte[] hexStringToByteArray(String hex) {
-		// padding if needed
-		if (hex.length()/2 != (hex.length()+1)/2) {
-			hex = "0" + hex;
-		}
-
-		byte[] bytes = new byte[hex.length()/2];
-		try {
-			for (int i = 0; i < bytes.length; i++) {
-				bytes[i] = (byte) Integer.parseInt(hex.substring(2*i, 2*i+2), 16);
-			}
-		} catch ( Exception e ) {
-			e.printStackTrace();
-			return null;
-		}
-		return bytes;
-	}
-
-	protected class Node{
-		double key;
-		Object value;
-		Node rightArc;
-		Node leftArc;
-
-		protected Node(double key, Object value){
-			this.key = key;
-			this.value = value;
-		}
-
-		protected void setLeftArc(Node leftArc) {
-			this.leftArc = leftArc;
-		}
-
-		protected Node getLeftArc() {
-			return leftArc;
-		}
-
-		protected void setRightArc (Node rightArc) {
-			this.rightArc = rightArc;
-		}
-
-		protected Node getRightArc() {
-			return rightArc;
-		}
-
-	}
-
-	protected class NodeX extends Node{
-		protected NodeX(double key, Object value){
-			super(key, value);
-		}
-	}
-	protected class NodeY extends Node{
-		protected NodeY(double key, Object value){
-			super(key, value);
-		}
-	}
-	protected class NodeZ extends Node{
-		protected NodeZ(double key, Object value){
-			super(key, value);
-		}
-	}
-
-
-}
+/*
+ * This file is part of the 3D City Database Importer/Exporter.
+ * Copyright (c) 2007 - 2013
+ * Institute for Geodesy and Geoinformation Science
+ * Technische Universitaet Berlin, Germany
+ * http://www.gis.tu-berlin.de/
+ * 
+ * The 3D City Database Importer/Exporter program is free software:
+ * you can redistribute it and/or modify it under the terms of the
+ * GNU Lesser General Public License as published by the Free
+ * Software Foundation, either version 3 of the License, or
+ * (at your option) any later version.
+ * 
+ * This program is distributed in the hope that it will be useful,
+ * but WITHOUT ANY WARRANTY; without even the implied warranty of
+ * MERCHANTABILITY or FITNESS FOR A PARTICULAR PURPOSE. See the
+ * GNU Lesser General Public License for more details.
+ * 
+ * You should have received a copy of the GNU Lesser General Public
+ * License along with this program. If not, see 
+ * <http://www.gnu.org/licenses/>.
+ * 
+ * The development of the 3D City Database Importer/Exporter has 
+ * been financially supported by the following cooperation partners:
+ * 
+ * Business Location Center, Berlin <http://www.businesslocationcenter.de/>
+ * virtualcitySYSTEMS GmbH, Berlin <http://www.virtualcitysystems.de/>
+ * Berlin Senate of Business, Technology and Women <http://www.berlin.de/sen/wtf/>
+ */
+package de.tub.citydb.modules.kml.database;
+
+import java.awt.Graphics2D;
+import java.awt.RenderingHints;
+import java.awt.Transparency;
+import java.awt.image.BufferedImage;
+import java.io.File;
+import java.io.IOException;
+import java.math.BigInteger;
+import java.sql.Connection;
+import java.sql.PreparedStatement;
+import java.sql.ResultSet;
+import java.sql.SQLException;
+import java.text.SimpleDateFormat;
+import java.util.ArrayList;
+import java.util.Date;
+import java.util.GregorianCalendar;
+import java.util.HashMap;
+import java.util.Iterator;
+import java.util.List;
+import java.util.Set;
+import java.util.StringTokenizer;
+
+import javax.media.j3d.GeometryArray;
+import javax.vecmath.Point3d;
+import javax.xml.datatype.DatatypeConfigurationException;
+import javax.xml.datatype.DatatypeConstants;
+import javax.xml.datatype.DatatypeFactory;
+import javax.xml.datatype.XMLGregorianCalendar;
+import javax.xml.parsers.DocumentBuilder;
+import javax.xml.parsers.DocumentBuilderFactory;
+import javax.xml.parsers.ParserConfigurationException;
+
+import net.opengis.kml._2.AltitudeModeEnumType;
+import net.opengis.kml._2.BoundaryType;
+import net.opengis.kml._2.LinearRingType;
+import net.opengis.kml._2.LinkType;
+import net.opengis.kml._2.LocationType;
+import net.opengis.kml._2.ModelType;
+import net.opengis.kml._2.MultiGeometryType;
+import net.opengis.kml._2.OrientationType;
+import net.opengis.kml._2.PlacemarkType;
+import net.opengis.kml._2.PolygonType;
+
+import org.citygml.textureAtlas.TextureAtlasCreator;
+import org.citygml.textureAtlas.image.ImageReader;
+import org.citygml.textureAtlas.model.TextureImage;
+import org.citygml.textureAtlas.model.TextureImagesInfo;
+import org.citygml4j.model.citygml.CityGMLClass;
+import org.citygml4j.model.citygml.appearance.Color;
+import org.citygml4j.model.citygml.appearance.X3DMaterial;
+import org.collada._2005._11.colladaschema.Accessor;
+import org.collada._2005._11.colladaschema.Asset;
+import org.collada._2005._11.colladaschema.BindMaterial;
+import org.collada._2005._11.colladaschema.COLLADA;
+import org.collada._2005._11.colladaschema.CommonColorOrTextureType;
+import org.collada._2005._11.colladaschema.CommonFloatOrParamType;
+import org.collada._2005._11.colladaschema.CommonNewparamType;
+import org.collada._2005._11.colladaschema.Effect;
+import org.collada._2005._11.colladaschema.Extra;
+import org.collada._2005._11.colladaschema.FloatArray;
+import org.collada._2005._11.colladaschema.FxSampler2DCommon;
+import org.collada._2005._11.colladaschema.FxSurfaceCommon;
+import org.collada._2005._11.colladaschema.FxSurfaceInitFromCommon;
+import org.collada._2005._11.colladaschema.Geometry;
+import org.collada._2005._11.colladaschema.Image;
+import org.collada._2005._11.colladaschema.InputLocal;
+import org.collada._2005._11.colladaschema.InputLocalOffset;
+import org.collada._2005._11.colladaschema.InstanceEffect;
+import org.collada._2005._11.colladaschema.InstanceGeometry;
+import org.collada._2005._11.colladaschema.InstanceMaterial;
+import org.collada._2005._11.colladaschema.InstanceWithExtra;
+import org.collada._2005._11.colladaschema.LibraryEffects;
+import org.collada._2005._11.colladaschema.LibraryGeometries;
+import org.collada._2005._11.colladaschema.LibraryImages;
+import org.collada._2005._11.colladaschema.LibraryMaterials;
+import org.collada._2005._11.colladaschema.LibraryVisualScenes;
+import org.collada._2005._11.colladaschema.Material;
+import org.collada._2005._11.colladaschema.Mesh;
+import org.collada._2005._11.colladaschema.ObjectFactory;
+import org.collada._2005._11.colladaschema.Param;
+import org.collada._2005._11.colladaschema.ProfileCOMMON;
+import org.collada._2005._11.colladaschema.Source;
+import org.collada._2005._11.colladaschema.Technique;
+import org.collada._2005._11.colladaschema.Triangles;
+import org.collada._2005._11.colladaschema.UpAxisType;
+import org.collada._2005._11.colladaschema.Vertices;
+import org.collada._2005._11.colladaschema.VisualScene;
+import org.w3c.dom.Document;
+import org.w3c.dom.Element;
+
+import com.sun.j3d.utils.geometry.GeometryInfo;
+
+import de.tub.citydb.api.database.DatabaseGeometryConverter;
+import de.tub.citydb.api.database.DatabaseSrs;
+import de.tub.citydb.api.event.EventDispatcher;
+import de.tub.citydb.api.geometry.GeometryObject;
+import de.tub.citydb.api.geometry.GeometryObject.ElementType;
+import de.tub.citydb.api.geometry.GeometryObject.GeometryType;
+import de.tub.citydb.api.log.LogLevel;
+import de.tub.citydb.config.Config;
+import de.tub.citydb.config.project.kmlExporter.Balloon;
+import de.tub.citydb.config.project.kmlExporter.ColladaOptions;
+import de.tub.citydb.config.project.kmlExporter.DisplayForm;
+import de.tub.citydb.config.project.kmlExporter.KmlExporter;
+import de.tub.citydb.database.TypeAttributeValueEnum;
+import de.tub.citydb.database.adapter.AbstractDatabaseAdapter;
+import de.tub.citydb.database.adapter.TextureImageExportAdapter;
+import de.tub.citydb.log.Logger;
+import de.tub.citydb.modules.common.event.CounterEvent;
+import de.tub.citydb.modules.common.event.CounterType;
+import de.tub.citydb.modules.common.event.GeometryCounterEvent;
+import de.tub.citydb.util.Util;
+
+public abstract class KmlGenericObject {
+
+	protected static final int POINT = 1;
+	protected static final int LINE_STRING = 2;
+	protected static final int EXTERIOR_POLYGON_RING = 1003;
+	protected static final int INTERIOR_POLYGON_RING = 2003;
+
+	protected static final int GEOMETRY_AMOUNT_WARNING = 10000;
+
+	/** Tolerance after triangulation must be bigger than before triangulation since some points
+	 * may deviate 0.00999999 before and 0.01000001 after. Using a single bigger tolerance value
+	 * does not help since the effect repeats itself (0.01999999 vs. 0.0200001).
+	 * 
+	 * Tolerance after triangulation must not be much bigger than tolerance before, otherwise
+	 * there is a risk of going up the wrong node tree when searching for a vertex
+	 */
+	private final static double TOLERANCE_BEFORE_TRIANGULATION = 0.015d; // this is very tolerant!!!
+	private final static double TOLERANCE_AFTER_TRIANGULATION = 0.0150005d; // this is very tolerant!!!
+
+	private final static String NO_TEXIMAGE = "default";
+
+	private HashMap<Long, GeometryInfo> geometryInfos = new HashMap<Long, GeometryInfo>();
+	// coordinates include texCoordinates, which geometryInfo does not
+	// texCoordinates in geometryInfo would be float --> precision loss
+	private NodeZ coordinateTree;
+
+	// key is surfaceId, surfaceId is originally a Long, here we use an Object for compatibility with the textureAtlasAPI
+	private HashMap<Object, String> texImageUris = new HashMap<Object, String>();
+	// key is imageUri
+	private HashMap<String, TextureImage> texImages = new HashMap<String, TextureImage>();
+	// for images in unusual formats or wrapping textures. Most times it will be null.
+	// key is imageUri
+	private HashMap<String, Long> unsupportedTexImageIds = null;
+	// key is surfaceId, surfaceId is originally a Long
+	private HashMap<Long, X3DMaterial> x3dMaterials = null;
+
+	private long id;
+	private String gmlId;
+	private BigInteger vertexIdCounter = new BigInteger("-1");
+	protected VertexInfo firstVertexInfo = null;
+	private VertexInfo lastVertexInfo = null;
+
+	// origin of the relative coordinates for the object
+	private double originX;
+	private double originY;
+	private double originZ;
+
+	// placemark location in WGS84
+	private double locationX;
+	private double locationY;
+	private double locationZ;
+
+	private double zOffset;
+
+	private boolean ignoreSurfaceOrientation = true;
+
+	protected Connection connection;
+	protected KmlExporterManager kmlExporterManager;
+	protected net.opengis.kml._2.ObjectFactory kmlFactory;
+	protected AbstractDatabaseAdapter databaseAdapter;
+	protected TextureImageExportAdapter textureExportAdapter;
+	protected DatabaseGeometryConverter geometryConverterAdapter;
+	protected ElevationServiceHandler elevationServiceHandler;
+	protected BalloonTemplateHandlerImpl balloonTemplateHandler;
+	protected EventDispatcher eventDispatcher;
+	protected Config config;
+
+	protected int currentLod;
+	protected DatabaseSrs dbSrs;
+	protected X3DMaterial defaultX3dMaterial;
+
+	private SimpleDateFormat dateFormatter;
+
+	protected KmlGenericObject(Connection connection,
+			KmlExporterManager kmlExporterManager,
+			net.opengis.kml._2.ObjectFactory kmlFactory,
+			AbstractDatabaseAdapter databaseAdapter,
+			TextureImageExportAdapter textureExportAdapter,
+			ElevationServiceHandler elevationServiceHandler,
+			BalloonTemplateHandlerImpl balloonTemplateHandler,
+			EventDispatcher eventDispatcher,
+			Config config) {
+
+		this.connection = connection;
+		this.kmlExporterManager = kmlExporterManager;
+		this.kmlFactory = kmlFactory;
+		this.textureExportAdapter = textureExportAdapter;
+		this.elevationServiceHandler = elevationServiceHandler;
+		this.balloonTemplateHandler = balloonTemplateHandler;
+		this.eventDispatcher = eventDispatcher;
+		this.config = config;
+
+		this.databaseAdapter = databaseAdapter;
+		geometryConverterAdapter = databaseAdapter.getGeometryConverter();
+		dbSrs = databaseAdapter.getConnectionMetaData().getReferenceSystem();
+
+		dateFormatter = new SimpleDateFormat("dd.MM.yyyy HH:mm:ss");
+
+		defaultX3dMaterial = new X3DMaterial();
+		defaultX3dMaterial.setAmbientIntensity(0.2d);
+		defaultX3dMaterial.setShininess(0.2d);
+		defaultX3dMaterial.setTransparency(0d);
+		defaultX3dMaterial.setDiffuseColor(getX3dColorFromString("0.8 0.8 0.8"));
+		defaultX3dMaterial.setSpecularColor(getX3dColorFromString("1.0 1.0 1.0"));
+		defaultX3dMaterial.setEmissiveColor(getX3dColorFromString("0.0 0.0 0.0"));
+	}
+
+	public abstract void read(KmlSplittingResult work);
+	public abstract String getStyleBasisName();
+	public abstract ColladaOptions getColladaOptions();
+	public abstract Balloon getBalloonSettings();
+	protected abstract List<DisplayForm> getDisplayForms();
+	protected abstract String getHighlightingQuery();
+
+
+	protected BalloonTemplateHandlerImpl getBalloonTemplateHandler() {
+		return balloonTemplateHandler;
+	}
+
+	protected void setBalloonTemplateHandler(BalloonTemplateHandlerImpl balloonTemplateHandler) {
+		this.balloonTemplateHandler = balloonTemplateHandler;
+	}
+
+	public void setId(long id) {
+		this.id = id;
+	}
+
+	public long getId() {
+		return id;
+	}
+
+	public void setGmlId(String gmlId) {
+		this.gmlId = gmlId.replace(':', '_');
+	}
+
+	public String getGmlId() {
+		return gmlId;
+	}
+
+	protected void setOriginX(double originX) {
+		this.originX = originX;
+	}
+
+	protected double getOriginX() {
+		return originX;
+	}
+
+	protected void setOriginY(double originY) {
+		this.originY = originY;
+	}
+
+	protected double getOriginY() {
+		return originY;
+	}
+
+	protected void setOriginZ(double originZ) {
+		this.originZ = originZ;
+	}
+
+	protected double getOriginZ() {
+		return originZ;
+	}
+
+	protected void setZOffset(double zOffset) {
+		this.zOffset = zOffset;
+	}
+
+	protected double getZOffset() {
+		return zOffset;
+	}
+
+	protected void setLocationX(double locationX) {
+		this.locationX = locationX;
+	}
+
+	protected double getLocationX() {
+		return locationX;
+	}
+
+	protected void setLocationY(double locationY) {
+		this.locationY = locationY;
+	}
+
+	protected double getLocationY() {
+		return locationY;
+	}
+
+	protected void setLocationZ(double locationZ) {
+		this.locationZ = locationZ;
+	}
+
+	protected double getLocationZ() {
+		return locationZ;
+	}
+
+	protected void setIgnoreSurfaceOrientation(boolean ignoreSurfaceOrientation) {
+		this.ignoreSurfaceOrientation = ignoreSurfaceOrientation;
+	}
+
+	protected boolean isIgnoreSurfaceOrientation() {
+		return ignoreSurfaceOrientation;
+	}
+
+
+	public COLLADA generateColladaTree() throws DatatypeConfigurationException{
+
+		ObjectFactory colladaFactory = new ObjectFactory();
+
+		// java and XML...
+		DatatypeFactory df = DatatypeFactory.newInstance();
+		XMLGregorianCalendar xmlGregorianCalendar = df.newXMLGregorianCalendar(new GregorianCalendar());
+		xmlGregorianCalendar.setTimezone(DatatypeConstants.FIELD_UNDEFINED);
+
+		COLLADA	collada = colladaFactory.createCOLLADA();
+		collada.setVersion("1.4.1");
+		// --------------------------- asset ---------------------------
+
+		Asset asset = colladaFactory.createAsset();
+		asset.setCreated(xmlGregorianCalendar);
+		asset.setModified(xmlGregorianCalendar);
+		Asset.Unit unit = colladaFactory.createAssetUnit();
+		unit.setName("meters");
+		unit.setMeter(1.0);
+		asset.setUnit(unit);
+		asset.setUpAxis(UpAxisType.Z_UP);
+		Asset.Contributor contributor = colladaFactory.createAssetContributor();
+		// System.getProperty("line.separator") produces weird effects here
+		contributor.setAuthoringTool(this.getClass().getPackage().getImplementationTitle() + ", version " +
+				this.getClass().getPackage().getImplementationVersion() + "; " +
+				this.getClass().getPackage().getImplementationVendor());
+		asset.getContributor().add(contributor);
+		collada.setAsset(asset);
+
+		LibraryImages libraryImages = colladaFactory.createLibraryImages();
+		LibraryMaterials libraryMaterials = colladaFactory.createLibraryMaterials();
+		LibraryEffects libraryEffects = colladaFactory.createLibraryEffects();
+		LibraryGeometries libraryGeometries = colladaFactory.createLibraryGeometries();
+		LibraryVisualScenes libraryVisualScenes = colladaFactory.createLibraryVisualScenes();
+
+		// --------------------------- geometry (constant part) ---------------------------
+		Geometry geometry = colladaFactory.createGeometry();
+		geometry.setId("geometry0");
+
+		Source positionSource = colladaFactory.createSource();
+		positionSource.setId("geometry0-position");
+
+		FloatArray positionArray = colladaFactory.createFloatArray();
+		positionArray.setId("geometry0-position-array");
+		List<Double> positionValues = positionArray.getValue();
+		positionSource.setFloatArray(positionArray);
+
+		Accessor positionAccessor = colladaFactory.createAccessor();
+		positionAccessor.setSource("#" + positionArray.getId());
+		positionAccessor.setStride(new BigInteger("3"));
+		Param paramX = colladaFactory.createParam();
+		paramX.setType("float");
+		paramX.setName("X");
+		Param paramY = colladaFactory.createParam();
+		paramY.setType("float");
+		paramY.setName("Y");
+		Param paramZ = colladaFactory.createParam();
+		paramZ.setType("float");
+		paramZ.setName("Z");
+		positionAccessor.getParam().add(paramX);
+		positionAccessor.getParam().add(paramY);
+		positionAccessor.getParam().add(paramZ);
+		Source.TechniqueCommon positionTechnique = colladaFactory.createSourceTechniqueCommon();
+		positionTechnique.setAccessor(positionAccessor);
+		positionSource.setTechniqueCommon(positionTechnique);
+
+		Source texCoordsSource = colladaFactory.createSource();
+		texCoordsSource.setId("geometry0-texCoords");
+
+		FloatArray texCoordsArray = colladaFactory.createFloatArray();
+		texCoordsArray.setId("geometry0-texCoords-array");
+		List<Double> texCoordsValues = texCoordsArray.getValue();
+		texCoordsSource.setFloatArray(texCoordsArray);
+
+		Accessor texCoordsAccessor = colladaFactory.createAccessor();
+		texCoordsAccessor.setSource("#" + texCoordsArray.getId());
+		texCoordsAccessor.setStride(new BigInteger("2"));
+		Param paramS = colladaFactory.createParam();
+		paramS.setType("float");
+		paramS.setName("S");
+		Param paramT = colladaFactory.createParam();
+		paramT.setType("float");
+		paramT.setName("T");
+		texCoordsAccessor.getParam().add(paramS);
+		texCoordsAccessor.getParam().add(paramT);
+		Source.TechniqueCommon texCoordsTechnique = colladaFactory.createSourceTechniqueCommon();
+		texCoordsTechnique.setAccessor(texCoordsAccessor);
+		texCoordsSource.setTechniqueCommon(texCoordsTechnique);
+
+		Vertices vertices = colladaFactory.createVertices();
+		vertices.setId("geometry0-vertex");
+		InputLocal input = colladaFactory.createInputLocal();
+		input.setSemantic("POSITION");
+		input.setSource("#" + positionSource.getId());
+		vertices.getInput().add(input);
+
+		Mesh mesh = colladaFactory.createMesh();
+		mesh.getSource().add(positionSource);
+		mesh.getSource().add(texCoordsSource);
+		mesh.setVertices(vertices);
+		geometry.setMesh(mesh);
+		libraryGeometries.getGeometry().add(geometry);
+		BigInteger texCoordsCounter = BigInteger.ZERO;
+
+		// --------------------------- visual scenes ---------------------------
+		VisualScene visualScene = colladaFactory.createVisualScene();
+		visualScene.setId("Building_" + gmlId);
+		BindMaterial.TechniqueCommon techniqueCommon = colladaFactory.createBindMaterialTechniqueCommon();
+		BindMaterial bindMaterial = colladaFactory.createBindMaterial();
+		bindMaterial.setTechniqueCommon(techniqueCommon);
+		InstanceGeometry instanceGeometry = colladaFactory.createInstanceGeometry();
+		instanceGeometry.setUrl("#" + geometry.getId());
+		instanceGeometry.setBindMaterial(bindMaterial);
+		org.collada._2005._11.colladaschema.Node node = colladaFactory.createNode();
+		node.getInstanceGeometry().add(instanceGeometry);
+		visualScene.getNode().add(node);
+		libraryVisualScenes.getVisualScene().add(visualScene);
+
+		// --------------------------- now the variable part ---------------------------
+		Triangles triangles = null;
+		HashMap<String, Triangles> trianglesByTexImageName = new HashMap<String, Triangles>();
+
+		// geometryInfos contains all surfaces, textured or not
+		Set<Long> keySet = geometryInfos.keySet();
+		Iterator<Long> iterator = keySet.iterator();
+		while (iterator.hasNext()) {
+			Long surfaceId = iterator.next();
+			String texImageName = texImageUris.get(surfaceId);
+			X3DMaterial x3dMaterial = getX3dMaterial(surfaceId);
+			boolean surfaceTextured = true;
+			if (texImageName == null) {
+				surfaceTextured = false;
+				texImageName = (x3dMaterial != null) ?
+						buildNameFromX3dMaterial(x3dMaterial):
+							NO_TEXIMAGE; // <- should never happen
+			}
+
+			triangles = trianglesByTexImageName.get(texImageName);
+			if (triangles == null) { // never worked on this image or material before
+
+				// --------------------------- materials ---------------------------
+				Material material = colladaFactory.createMaterial();
+				material.setId(replaceExtensionWithSuffix(texImageName, "_mat"));
+				InstanceEffect instanceEffect = colladaFactory.createInstanceEffect();
+				instanceEffect.setUrl("#" + replaceExtensionWithSuffix(texImageName, "_eff"));
+				material.setInstanceEffect(instanceEffect);
+				libraryMaterials.getMaterial().add(material);
+
+				// --------------------- effects common part 1 ---------------------
+				Effect effect = colladaFactory.createEffect();
+				effect.setId(replaceExtensionWithSuffix(texImageName, "_eff"));
+				ProfileCOMMON profileCommon = colladaFactory.createProfileCOMMON();
+
+				if (surfaceTextured) {
+					// --------------------------- images ---------------------------
+					Image image = colladaFactory.createImage();
+					image.setId(replaceExtensionWithSuffix(texImageName, "_img"));
+					image.setInitFrom(texImageName);
+					libraryImages.getImage().add(image);
+
+					// --------------------------- effects ---------------------------
+					FxSurfaceInitFromCommon initFrom = colladaFactory.createFxSurfaceInitFromCommon();
+					initFrom.setValue(image); // evtl. image.getId();
+					FxSurfaceCommon surface = colladaFactory.createFxSurfaceCommon();
+					surface.setType("2D"); // ColladaConstants.SURFACE_TYPE_2D
+					surface.getInitFrom().add(initFrom);
+
+					CommonNewparamType newParam1 = colladaFactory.createCommonNewparamType();
+					newParam1.setSurface(surface);
+					newParam1.setSid(replaceExtensionWithSuffix(texImageName, "_surface"));
+					profileCommon.getImageOrNewparam().add(newParam1);
+
+					FxSampler2DCommon sampler2D = colladaFactory.createFxSampler2DCommon();
+					sampler2D.setSource(newParam1.getSid());
+					CommonNewparamType newParam2 = colladaFactory.createCommonNewparamType();
+					newParam2.setSampler2D(sampler2D);
+					newParam2.setSid(replaceExtensionWithSuffix(texImageName, "_sampler"));
+					profileCommon.getImageOrNewparam().add(newParam2);
+
+					ProfileCOMMON.Technique profileCommonTechnique = colladaFactory.createProfileCOMMONTechnique();
+					profileCommonTechnique.setSid("COMMON");
+					ProfileCOMMON.Technique.Lambert lambert = colladaFactory.createProfileCOMMONTechniqueLambert();
+					CommonColorOrTextureType.Texture texture = colladaFactory.createCommonColorOrTextureTypeTexture();
+					texture.setTexture(newParam2.getSid());
+					texture.setTexcoord("TEXCOORD"); // ColladaConstants.INPUT_SEMANTIC_TEXCOORD
+					CommonColorOrTextureType ccott = colladaFactory.createCommonColorOrTextureType();
+					ccott.setTexture(texture);
+					lambert.setDiffuse(ccott);
+					profileCommonTechnique.setLambert(lambert);
+					profileCommon.setTechnique(profileCommonTechnique);
+				}
+				else {
+					// --------------------------- effects ---------------------------
+					ProfileCOMMON.Technique profileCommonTechnique = colladaFactory.createProfileCOMMONTechnique();
+					profileCommonTechnique.setSid("COMMON");
+					ProfileCOMMON.Technique.Lambert lambert = colladaFactory.createProfileCOMMONTechniqueLambert();
+
+					CommonFloatOrParamType cfopt = colladaFactory.createCommonFloatOrParamType();
+					CommonFloatOrParamType.Float cfoptf = colladaFactory.createCommonFloatOrParamTypeFloat();
+					if (x3dMaterial.isSetShininess()) {
+						cfoptf.setValue(x3dMaterial.getShininess());
+						cfopt.setFloat(cfoptf);
+						lambert.setReflectivity(cfopt);
+					}
+
+					if (x3dMaterial.isSetTransparency()) {
+						cfopt = colladaFactory.createCommonFloatOrParamType();
+						cfoptf = colladaFactory.createCommonFloatOrParamTypeFloat();
+						cfoptf.setValue(x3dMaterial.getTransparency());
+						cfopt.setFloat(cfoptf);
+						lambert.setTransparency(cfopt);
+					}
+
+					if (x3dMaterial.isSetDiffuseColor()) {
+						CommonColorOrTextureType.Color color = colladaFactory.createCommonColorOrTextureTypeColor();
+						color.getValue().add(x3dMaterial.getDiffuseColor().getRed());
+						color.getValue().add(x3dMaterial.getDiffuseColor().getGreen());
+						color.getValue().add(x3dMaterial.getDiffuseColor().getBlue());
+						color.getValue().add(1d); // alpha
+						CommonColorOrTextureType ccott = colladaFactory.createCommonColorOrTextureType();
+						ccott.setColor(color);
+						lambert.setDiffuse(ccott);
+					}
+
+					if (x3dMaterial.isSetSpecularColor()) {
+						CommonColorOrTextureType.Color color = colladaFactory.createCommonColorOrTextureTypeColor();
+						color.getValue().add(x3dMaterial.getSpecularColor().getRed());
+						color.getValue().add(x3dMaterial.getSpecularColor().getGreen());
+						color.getValue().add(x3dMaterial.getSpecularColor().getBlue());
+						color.getValue().add(1d); // alpha
+						CommonColorOrTextureType ccott = colladaFactory.createCommonColorOrTextureType();
+						ccott.setColor(color);
+						lambert.setReflective(ccott);
+					}
+
+					if (x3dMaterial.isSetEmissiveColor()) {
+						CommonColorOrTextureType.Color color = colladaFactory.createCommonColorOrTextureTypeColor();
+						color.getValue().add(x3dMaterial.getEmissiveColor().getRed());
+						color.getValue().add(x3dMaterial.getEmissiveColor().getGreen());
+						color.getValue().add(x3dMaterial.getEmissiveColor().getBlue());
+						color.getValue().add(1d); // alpha
+						CommonColorOrTextureType ccott = colladaFactory.createCommonColorOrTextureType();
+						ccott.setColor(color);
+						lambert.setEmission(ccott);
+					}
+
+					profileCommonTechnique.setLambert(lambert);
+					profileCommon.setTechnique(profileCommonTechnique);
+				}
+
+				// --------------------- effects common part 2 ---------------------
+				Technique geTechnique = colladaFactory.createTechnique();
+				geTechnique.setProfile("GOOGLEEARTH");
+
+				try {
+					DocumentBuilderFactory factory = DocumentBuilderFactory.newInstance();
+					DocumentBuilder docBuilder = factory.newDocumentBuilder();
+					Document document = docBuilder.newDocument();
+					factory.setNamespaceAware(true);
+					Element doubleSided = document.createElementNS("http://www.collada.org/2005/11/COLLADASchema", "double_sided");
+					doubleSided.setTextContent(ignoreSurfaceOrientation ? "1": "0");
+					geTechnique.getAny().add(doubleSided);
+				} catch (ParserConfigurationException e) {
+					e.printStackTrace();
+				}
+
+				Extra extra = colladaFactory.createExtra();
+				extra.getTechnique().add(geTechnique);
+				profileCommon.getExtra().add(extra);
+
+				effect.getFxProfileAbstract().add(colladaFactory.createProfileCOMMON(profileCommon));
+
+				libraryEffects.getEffect().add(effect);
+
+				// --------------------------- triangles ---------------------------
+				triangles = colladaFactory.createTriangles();
+				triangles.setMaterial(replaceExtensionWithSuffix(texImageName, "_tri"));
+				InputLocalOffset inputV = colladaFactory.createInputLocalOffset();
+				inputV.setSemantic("VERTEX"); // ColladaConstants.INPUT_SEMANTIC_VERTEX
+				inputV.setSource("#" + vertices.getId());
+				inputV.setOffset(BigInteger.ZERO);
+				triangles.getInput().add(inputV);
+				if (surfaceTextured) {
+					InputLocalOffset inputT = colladaFactory.createInputLocalOffset();
+					inputT.setSemantic("TEXCOORD"); // ColladaConstants.INPUT_SEMANTIC_TEXCOORD
+					inputT.setSource("#" + texCoordsSource.getId());
+					inputT.setOffset(BigInteger.ONE);
+					triangles.getInput().add(inputT);
+				}
+
+				trianglesByTexImageName.put(texImageName, triangles);
+			}
+
+			// --------------------------- geometry (variable part) ---------------------------
+			GeometryInfo ginfo = geometryInfos.get(surfaceId);
+			int outerRingCount = ginfo.getStripCounts()[0];
+			ginfo.convertToIndexedTriangles();
+
+			/*
+			// the following seems to be buggy, so don't do it for now
+			// generate normals, currently not used, but this is the recommended order
+			NormalGenerator ng = new NormalGenerator();
+			ng.generateNormals(ginfo);
+			// stripify: merge triangles together into bigger triangles when possible
+			Stripifier st = new Stripifier();
+			st.stripify(ginfo);
+			 */
+
+			// fix a reversed orientation of the triangulated surface 
+			// idea: get the first triangle edge on the outer ring and
+			// check whether the order of the vertex indices is correct			
+			int[] indexes = ginfo.getCoordinateIndices();
+			byte[] edges = {0, 1, 1, 2, 2, 0};			
+			boolean hasFound = false;
+
+			for (int i = 0; !hasFound && i < indexes.length; i += 3) {			
+				for (int j = 0; j < edges.length; j += 2) {
+					int first = i + edges[j];
+					int second = i + edges[j + 1]; 
+
+					if (indexes[first] < outerRingCount && indexes[second] < outerRingCount && Math.abs(indexes[first] - indexes[second]) == 1) {
+						hasFound = true;
+						if (indexes[first] > indexes[second])
+							ginfo.reverse();
+						break;
+					}
+				}
+			}
+
+			GeometryArray gArray = ginfo.getGeometryArray();
+			Point3d coordPoint = new Point3d();
+			for(int i = 0; i < gArray.getVertexCount(); i++){
+				gArray.getCoordinate(i, coordPoint);
+
+				VertexInfo vertexInfo = getVertexInfoForXYZ(coordPoint.x, coordPoint.y, coordPoint.z);
+				if (vertexInfo == null || (surfaceTextured && vertexInfo.getTexCoords(surfaceId) == null)) {
+					// no node or wrong node found
+					// use best fit only in extreme cases (it is slow)
+					if (surfaceTextured) {
+						vertexInfo = getVertexInfoBestFitForXYZ(coordPoint.x, coordPoint.y, coordPoint.z, surfaceId);
+					}
+					else  {
+						vertexInfo = getVertexInfoBestFitForXYZ(coordPoint.x, coordPoint.y, coordPoint.z);
+					}
+				}
+				triangles.getP().add(vertexInfo.getVertexId());
+
+				if (surfaceTextured) {
+					TexCoords texCoords = vertexInfo.getTexCoords(surfaceId);
+					if (texCoords != null) {
+						// trying to save some texture points
+						int indexOfT = texCoordsValues.indexOf(texCoords.getT()); 
+						if (indexOfT > 0 && indexOfT%2 == 1 && // avoid coincidences
+								texCoordsValues.get(indexOfT - 1).equals(texCoords.getS())) {
+							triangles.getP().add(new BigInteger(String.valueOf((indexOfT - 1)/2)));
+						}
+						else {
+							texCoordsValues.add(new Double(texCoords.getS()));
+							texCoordsValues.add(new Double(texCoords.getT()));
+							triangles.getP().add(texCoordsCounter);
+							texCoordsCounter = texCoordsCounter.add(BigInteger.ONE);
+							// no triangleCounter++ since it is BigInteger
+						}
+					}
+					else { // should never happen
+						triangles.getP().add(texCoordsCounter); // wrong data is better than triangles out of sync
+						Logger.getInstance().log(LogLevel.DEBUG, 
+								"texCoords not found for (" + coordPoint.x + ", " + coordPoint.y + ", "
+										+ coordPoint.z + "). TOLERANCE = " + TOLERANCE_AFTER_TRIANGULATION);
+					}
+				}
+			}
+		}
+
+		VertexInfo vertexInfoIterator = firstVertexInfo;
+		while (vertexInfoIterator != null) {
+			// undo trick for very close coordinates
+			positionValues.add(new Double(reducePrecisionForXorY((vertexInfoIterator.getX() - originX)/100)));
+			positionValues.add(new Double(reducePrecisionForXorY((vertexInfoIterator.getY() - originY)/100)));
+			positionValues.add(new Double(reducePrecisionForZ((vertexInfoIterator.getZ() - originZ)/100)));
+			vertexInfoIterator = vertexInfoIterator.getNextVertexInfo();
+		} 
+		positionArray.setCount(new BigInteger(String.valueOf(positionValues.size()))); // gotta love BigInteger!
+		texCoordsArray.setCount(new BigInteger(String.valueOf(texCoordsValues.size())));
+		positionAccessor.setCount(positionArray.getCount().divide(positionAccessor.getStride()));
+		texCoordsAccessor.setCount(texCoordsArray.getCount().divide(texCoordsAccessor.getStride()));
+
+		Set<String> trianglesKeySet = trianglesByTexImageName.keySet();
+		Iterator<String> trianglesIterator = trianglesKeySet.iterator();
+		while (trianglesIterator.hasNext()) {
+			String texImageName = trianglesIterator.next();
+			triangles = trianglesByTexImageName.get(texImageName);
+			triangles.setCount(new BigInteger(String.valueOf(triangles.getP().size()/(3*triangles.getInput().size()))));
+			if (texImageName.startsWith(NO_TEXIMAGE)) { // materials first, textures last
+				mesh.getLinesOrLinestripsOrPolygons().add(0, triangles);
+			}
+			else {
+				mesh.getLinesOrLinestripsOrPolygons().add(triangles);
+			}
+			InstanceMaterial instanceMaterial = colladaFactory.createInstanceMaterial();
+			instanceMaterial.setSymbol(triangles.getMaterial());
+			instanceMaterial.setTarget("#" + replaceExtensionWithSuffix(texImageName, "_mat"));
+			techniqueCommon.getInstanceMaterial().add(instanceMaterial);
+		}
+
+		// this method's name is really like this...
+		List<Object> libraries = collada.getLibraryAnimationsOrLibraryAnimationClipsOrLibraryCameras();
+
+		if (!libraryImages.getImage().isEmpty()) { // there may be buildings with no textures at all
+			libraries.add(libraryImages);
+		}
+		libraries.add(libraryMaterials);
+		libraries.add(libraryEffects);
+		libraries.add(libraryGeometries);
+		libraries.add(libraryVisualScenes);
+
+		InstanceWithExtra instanceWithExtra = colladaFactory.createInstanceWithExtra();
+		instanceWithExtra.setUrl("#" + visualScene.getId());
+		COLLADA.Scene scene = colladaFactory.createCOLLADAScene();
+		scene.setInstanceVisualScene(instanceWithExtra);
+		collada.setScene(scene);
+
+		return collada;
+	}
+
+	private String replaceExtensionWithSuffix (String imageName, String suffix) {
+		int indexOfExtension = imageName.lastIndexOf('.');
+		if (indexOfExtension != -1) {
+			imageName = imageName.substring(0, indexOfExtension);
+		}
+		return imageName + suffix;
+	}
+	/*
+	protected HashMap<Object, String> getTexImageUris(){
+		return texImageUris;
+	}
+	 */
+	protected void addGeometryInfo(long surfaceId, GeometryInfo geometryInfo){
+		geometryInfos.put(new Long(surfaceId), geometryInfo);
+	}
+
+	protected int getGeometryAmount(){
+		return geometryInfos.size();
+	}
+	/*
+	protected GeometryInfo getGeometryInfo(long surfaceId){
+		return geometryInfos.get(new Long(surfaceId));
+	}
+	 */
+	protected void addX3dMaterial(long surfaceId, X3DMaterial x3dMaterial){
+		if (x3dMaterial == null) return;
+		if (x3dMaterial.isSetAmbientIntensity()
+				|| x3dMaterial.isSetShininess()
+				|| x3dMaterial.isSetTransparency()
+				|| x3dMaterial.isSetDiffuseColor()
+				|| x3dMaterial.isSetSpecularColor()
+				|| x3dMaterial.isSetEmissiveColor()) {
+
+			if (x3dMaterials == null) {
+				x3dMaterials = new HashMap<Long, X3DMaterial>();
+			}
+			x3dMaterials.put(new Long(surfaceId), x3dMaterial);
+		}
+	}
+
+	protected X3DMaterial getX3dMaterial(long surfaceId) {
+		X3DMaterial x3dMaterial = null;
+		if (x3dMaterials != null) {
+			x3dMaterial = x3dMaterials.get(new Long(surfaceId));
+		}
+		return x3dMaterial;
+	}
+
+	protected void addTexImageUri(long surfaceId, String texImageUri){
+		if (texImageUri != null) {
+			texImageUris.put(new Long(surfaceId), texImageUri);
+		}
+	}
+
+	protected void addTexImage(String texImageUri, TextureImage texImage){
+		if (texImage != null) {
+			texImages.put(texImageUri, texImage);
+		}
+	}
+
+	protected void removeTexImage(String texImageUri){
+		texImages.remove(texImageUri);
+	}
+
+	public HashMap<String, TextureImage> getTexImages(){
+		return texImages;
+	}
+
+	protected TextureImage getTexImage(String texImageUri){
+		TextureImage texImage = null;
+		if (texImages != null) {
+			texImage = texImages.get(texImageUri);
+		}
+		return texImage;
+	}
+
+	protected void addUnsupportedTexImageId(String texImageUri, long surfaceDataId){
+		if (surfaceDataId < 0) {
+			return;
+		}
+		if (unsupportedTexImageIds == null) {
+			unsupportedTexImageIds = new HashMap<String, Long>();
+		}
+		unsupportedTexImageIds.put(texImageUri, surfaceDataId);
+	}
+
+	public HashMap<String, Long> getUnsupportedTexImageIds(){
+		return unsupportedTexImageIds;
+	}
+
+	protected long getUnsupportedTexImageId(String texImageUri){
+		long surfaceDataId = -1;
+		if (unsupportedTexImageIds != null) {
+			Long tmp = unsupportedTexImageIds.get(texImageUri);
+			if (tmp != null)
+				surfaceDataId = tmp.longValue();
+		}
+		return surfaceDataId;
+	}
+
+	protected void setVertexInfoForXYZ(long surfaceId, double x, double y, double z, TexCoords texCoordsForThisSurface){
+		vertexIdCounter = vertexIdCounter.add(BigInteger.ONE);
+		VertexInfo vertexInfo = new VertexInfo(vertexIdCounter, x, y, z);
+		vertexInfo.addTexCoords(surfaceId, texCoordsForThisSurface);
+		NodeZ nodeToInsert = new NodeZ(z, new NodeY(y, new NodeX(x, vertexInfo)));
+		if (coordinateTree == null) {
+			coordinateTree =  nodeToInsert;
+			firstVertexInfo = vertexInfo;
+			lastVertexInfo = vertexInfo;
+		}
+		else {
+			insertNode(coordinateTree, nodeToInsert);
+		}
+	}
+
+	private VertexInfo getVertexInfoForXYZ(double x, double y, double z){
+		NodeY rootY = (NodeY) getValue(z, coordinateTree);
+		NodeX rootX = (NodeX) getValue(y, rootY);
+		VertexInfo vertexInfo = (VertexInfo) getValue(x, rootX);
+		return vertexInfo;
+	}
+
+	private void insertNode(Node currentBasis, Node nodeToInsert) {
+		int compareKeysResult = compareKeys(nodeToInsert.key, currentBasis.key, TOLERANCE_BEFORE_TRIANGULATION);
+		if (compareKeysResult > 0) {
+			if (currentBasis.rightArc == null){
+				currentBasis.setRightArc(nodeToInsert);
+				linkCurrentVertexInfoToLastVertexInfo(nodeToInsert);
+			}
+			else {
+				insertNode(currentBasis.rightArc, nodeToInsert);
+			}
+		}
+		else if (compareKeysResult < 0) {
+			if (currentBasis.leftArc == null){
+				currentBasis.setLeftArc(nodeToInsert);
+				linkCurrentVertexInfoToLastVertexInfo(nodeToInsert);
+			}
+			else {
+				insertNode(currentBasis.leftArc, nodeToInsert);
+			}
+		}
+		else {
+			replaceOrAddValue(currentBasis, nodeToInsert);
+		}
+	}
+
+	private Object getValue(double key, Node currentBasis) {
+		if (currentBasis == null) {
+			return null;
+		}
+		int compareKeysResult = compareKeys(key, currentBasis.key, TOLERANCE_AFTER_TRIANGULATION);
+		if (compareKeysResult > 0) {
+			return getValue(key, currentBasis.rightArc);
+		}
+		else if (compareKeysResult < 0) {
+			return getValue(key, currentBasis.leftArc);
+		}
+		return currentBasis.value;
+	}
+
+
+	private VertexInfo getVertexInfoBestFitForXYZ(double x, double y, double z, long surfaceId) {
+		VertexInfo result = null;
+		VertexInfo vertexInfoIterator = firstVertexInfo;
+		double distancePow2 = Double.MAX_VALUE;
+		double currentDistancePow2;
+		while (vertexInfoIterator != null) {
+			if (vertexInfoIterator.getTexCoords(surfaceId) != null) {
+				currentDistancePow2 = Math.pow(x - (float)vertexInfoIterator.getX(), 2) + 
+						Math.pow(y - (float)vertexInfoIterator.getY(), 2) +
+						Math.pow(z - (float)vertexInfoIterator.getZ(), 2);
+				if (currentDistancePow2 < distancePow2) {
+					distancePow2 = currentDistancePow2;
+					result = vertexInfoIterator;
+				}
+			}
+			vertexInfoIterator = vertexInfoIterator.getNextVertexInfo();
+		}
+		if (result == null) {
+			result = getVertexInfoBestFitForXYZ(x, y, z);
+		}
+		return result;
+	}
+
+	private VertexInfo getVertexInfoBestFitForXYZ(double x, double y, double z) {
+		VertexInfo result = null;
+		VertexInfo vertexInfoIterator = firstVertexInfo;
+		double distancePow2 = Double.MAX_VALUE;
+		double currentDistancePow2;
+		while (vertexInfoIterator != null) {
+			currentDistancePow2 = Math.pow(x - (float)vertexInfoIterator.getX(), 2) + 
+					Math.pow(y - (float)vertexInfoIterator.getY(), 2) +
+					Math.pow(z - (float)vertexInfoIterator.getZ(), 2);
+			if (currentDistancePow2 < distancePow2) {
+				distancePow2 = currentDistancePow2;
+				result = vertexInfoIterator;
+			}
+			vertexInfoIterator = vertexInfoIterator.getNextVertexInfo();
+		}
+		return result;
+	}
+
+	private void replaceOrAddValue(Node currentBasis, Node nodeToInsert) {
+		if (nodeToInsert.value instanceof VertexInfo) {
+			VertexInfo vertexInfoToInsert = (VertexInfo)nodeToInsert.value;
+			if (currentBasis.value == null) { // no vertexInfo yet for this point
+				currentBasis.value = nodeToInsert.value;
+				linkCurrentVertexInfoToLastVertexInfo(vertexInfoToInsert);
+			}
+			else {
+				vertexIdCounter = vertexIdCounter.subtract(BigInteger.ONE);
+				((VertexInfo)currentBasis.value).addTexCoordsFrom(vertexInfoToInsert);
+			}
+		}
+		else { // Node
+			insertNode((Node)currentBasis.value, (Node)nodeToInsert.value);
+		}
+	}
+
+	private void linkCurrentVertexInfoToLastVertexInfo (Node node) {
+		while (!(node.value instanceof VertexInfo)) {
+			node = (Node)node.value;
+		}
+		linkCurrentVertexInfoToLastVertexInfo((VertexInfo)node.value);
+	}
+
+	private void linkCurrentVertexInfoToLastVertexInfo (VertexInfo currentVertexInfo) {
+		lastVertexInfo.setNextVertexInfo(currentVertexInfo);
+		lastVertexInfo = currentVertexInfo;
+	}
+
+	private int compareKeys (double key1, double key2, double tolerance){
+		int result = 0;
+		if (Math.abs(key1 - key2) > tolerance) {
+			result = key1 > key2 ? 1 : -1;
+		}
+		return result;
+	}
+
+	public void appendObject (KmlGenericObject objectToAppend) {
+
+		VertexInfo vertexInfoIterator = objectToAppend.firstVertexInfo;
+		while (vertexInfoIterator != null) {
+			if (vertexInfoIterator.getAllTexCoords() == null) {
+				this.setVertexInfoForXYZ(-1, // dummy
+						vertexInfoIterator.getX(),
+						vertexInfoIterator.getY(),
+						vertexInfoIterator.getZ(),
+						null);
+			}
+			else {
+				Set<Long> keySet = vertexInfoIterator.getAllTexCoords().keySet();
+				Iterator<Long> iterator = keySet.iterator();
+				while (iterator.hasNext()) {
+					Long surfaceId = iterator.next();
+					this.setVertexInfoForXYZ(surfaceId,
+							vertexInfoIterator.getX(),
+							vertexInfoIterator.getY(),
+							vertexInfoIterator.getZ(),
+							vertexInfoIterator.getTexCoords(surfaceId));
+				}
+			}
+			vertexInfoIterator = vertexInfoIterator.getNextVertexInfo();
+		} 
+
+		Set<Long> keySet = objectToAppend.geometryInfos.keySet();
+		Iterator<Long> iterator = keySet.iterator();
+		while (iterator.hasNext()) {
+			Long surfaceId = iterator.next();
+			this.addX3dMaterial(surfaceId, objectToAppend.getX3dMaterial(surfaceId));
+			String imageUri = objectToAppend.texImageUris.get(surfaceId);
+			this.addTexImageUri(surfaceId, imageUri);
+			this.addTexImage(imageUri, objectToAppend.getTexImage(imageUri));
+			this.addUnsupportedTexImageId(imageUri, objectToAppend.getUnsupportedTexImageId(imageUri));
+			this.addGeometryInfo(surfaceId, objectToAppend.geometryInfos.get(surfaceId));
+		}
+
+		// adapt id accordingly
+		int indexOf_to_ = this.gmlId.indexOf("_to_");
+		String ownLowerLimit = "";
+		String ownUpperLimit = "";
+		if (indexOf_to_ != -1) { // already more than one building in here
+			ownLowerLimit = this.gmlId.substring(0, indexOf_to_);
+			ownUpperLimit = this.gmlId.substring(indexOf_to_ + 4);
+		}
+		else {
+			ownLowerLimit = this.gmlId;
+			ownUpperLimit = ownLowerLimit;
+		}
+
+		int btaIndexOf_to_ = objectToAppend.gmlId.indexOf("_to_");
+		String btaLowerLimit = "";
+		String btaUpperLimit = "";
+		if (btaIndexOf_to_ != -1) { // already more than one building in there
+			btaLowerLimit = objectToAppend.gmlId.substring(0, btaIndexOf_to_);
+			btaUpperLimit = objectToAppend.gmlId.substring(btaIndexOf_to_ + 4);
+		}
+		else {
+			btaLowerLimit = objectToAppend.gmlId;
+			btaUpperLimit = btaLowerLimit;
+		}
+
+		ownLowerLimit = ownLowerLimit.compareTo(btaLowerLimit)<0 ? ownLowerLimit: btaLowerLimit;
+		ownUpperLimit = ownUpperLimit.compareTo(btaUpperLimit)>0 ? ownUpperLimit: btaUpperLimit;
+
+		this.setGmlId(String.valueOf(ownLowerLimit) + "_to_" + ownUpperLimit);
+	}
+
+
+	public void createTextureAtlas(int packingAlgorithm, double imageScaleFactor, boolean pots) throws SQLException, IOException {
+
+		if (texImages.size() < 2) {
+			// building has not enough textures or they are in an unknown image format 
+			return;
+		}
+
+		useExternalTAGenerator(packingAlgorithm, imageScaleFactor, pots);
+	}
+
+	private void useExternalTAGenerator(int packingAlgorithm, double scaleFactor, boolean pots) throws SQLException, IOException {
+		TextureAtlasCreator taCreator = new TextureAtlasCreator();
+		TextureImagesInfo tiInfo = new TextureImagesInfo();
+		tiInfo.setTexImageURIs(texImageUris);
+		tiInfo.setTexImages(texImages);
+
+		// texture coordinates
+		HashMap<Object, String> tiInfoCoords = new HashMap<Object, String>();
+
+		Set<Object> sgIdSet = texImageUris.keySet();
+		Iterator<Object> sgIdIterator = sgIdSet.iterator();
+		while (sgIdIterator.hasNext()) {
+			Long sgId = (Long) sgIdIterator.next();
+			VertexInfo vertexInfoIterator = firstVertexInfo;
+			while (vertexInfoIterator != null) {
+				if (vertexInfoIterator.getAllTexCoords() != null &&
+						vertexInfoIterator.getAllTexCoords().containsKey(sgId)) {
+					double s = vertexInfoIterator.getTexCoords(sgId).getS();
+					double t = vertexInfoIterator.getTexCoords(sgId).getT();
+					String tiInfoCoordsForSgId = tiInfoCoords.get(sgId);
+					tiInfoCoordsForSgId = (tiInfoCoordsForSgId == null) ?
+							"" :
+								tiInfoCoordsForSgId + " ";	
+					tiInfoCoords.put(sgId, tiInfoCoordsForSgId + String.valueOf(s) + " " + String.valueOf(t));
+				}
+				vertexInfoIterator = vertexInfoIterator.getNextVertexInfo();
+			}
+		} 
+
+		tiInfo.setTexCoordinates(tiInfoCoords);
+
+		taCreator.setUsePOTS(pots);
+		taCreator.setScaleFactor(scaleFactor);
+
+		// create texture atlases
+		taCreator.convert(tiInfo, packingAlgorithm);
+
+		sgIdIterator = sgIdSet.iterator();
+		while (sgIdIterator.hasNext()) {
+			Long sgId = (Long) sgIdIterator.next();
+			StringTokenizer texCoordsTokenized = new StringTokenizer(tiInfoCoords.get(sgId), " ");
+			VertexInfo vertexInfoIterator = firstVertexInfo;
+			while (texCoordsTokenized.hasMoreElements() &&
+					vertexInfoIterator != null) {
+				if (vertexInfoIterator.getAllTexCoords() != null && 
+						vertexInfoIterator.getAllTexCoords().containsKey(sgId)) {
+					vertexInfoIterator.getTexCoords(sgId).setS(Double.parseDouble(texCoordsTokenized.nextToken()));
+					vertexInfoIterator.getTexCoords(sgId).setT(Double.parseDouble(texCoordsTokenized.nextToken()));
+				}
+				vertexInfoIterator = vertexInfoIterator.getNextVertexInfo();
+			}
+		} 
+	}
+
+	public void resizeAllImagesByFactor (double factor) throws SQLException, IOException {
+		if (texImages.size() == 0) { // building has no textures at all
+			return;
+		}
+
+		Set<String> keySet = texImages.keySet();
+		Iterator<String> iterator = keySet.iterator();
+		while (iterator.hasNext()) {
+			String imageName = iterator.next();
+			BufferedImage imageToResize = texImages.get(imageName).getBufferedImage();
+			if (imageToResize.getWidth()*factor < 1 || imageToResize.getHeight()*factor < 1) {
+				continue;
+			}
+			BufferedImage resizedImage = getScaledInstance(imageToResize,
+					(int)(imageToResize.getWidth()*factor),
+					(int)(imageToResize.getHeight()*factor),
+					RenderingHints.VALUE_INTERPOLATION_BILINEAR,
+					true);
+			texImages.put(imageName, new TextureImage(resizedImage));
+		}
+
+	}
+
+
+	/**
+	 * Convenience method that returns a scaled instance of the
+	 * provided {@code BufferedImage}.
+	 *
+	 * @param img the original image to be scaled
+	 * @param targetWidth the desired width of the scaled instance,
+	 *    in pixels
+	 * @param targetHeight the desired height of the scaled instance,
+	 *    in pixels
+	 * @param hint one of the rendering hints that corresponds to
+	 *    {@code RenderingHints.KEY_INTERPOLATION} (e.g.
+	 *    {@code RenderingHints.VALUE_INTERPOLATION_NEAREST_NEIGHBOR},
+	 *    {@code RenderingHints.VALUE_INTERPOLATION_BILINEAR},
+	 *    {@code RenderingHints.VALUE_INTERPOLATION_BICUBIC})
+	 * @param higherQuality if true, this method will use a multi-step
+	 *    scaling technique that provides higher quality than the usual
+	 *    one-step technique (only useful in downscaling cases, where
+	 *    {@code targetWidth} or {@code targetHeight} is
+	 *    smaller than the original dimensions, and generally only when
+	 *    the {@code BILINEAR} hint is specified)
+	 * @return a scaled version of the original {@code BufferedImage}
+	 */
+	private BufferedImage getScaledInstance(BufferedImage img,
+			int targetWidth,
+			int targetHeight,
+			Object hint,
+			boolean higherQuality) {
+
+		int type = (img.getTransparency() == Transparency.OPAQUE) ?
+				BufferedImage.TYPE_INT_RGB : BufferedImage.TYPE_INT_ARGB;
+		BufferedImage ret = (BufferedImage)img;
+		int w, h;
+		if (higherQuality) {
+			// Use multi-step technique: start with original size, then
+			// scale down in multiple passes with drawImage()
+			// until the target size is reached
+			w = img.getWidth();
+			h = img.getHeight();
+		} 
+		else {
+			// Use one-step technique: scale directly from original
+			// size to target size with a single drawImage() call
+			w = targetWidth;
+			h = targetHeight;
+		}
+
+		do {
+			if (higherQuality && w > targetWidth) {
+				w /= 2;
+				if (w < targetWidth) {
+					w = targetWidth;
+				}
+			}
+
+			if (higherQuality && h > targetHeight) {
+				h /= 2;
+				if (h < targetHeight) {
+					h = targetHeight;
+				}
+			}
+
+			BufferedImage tmp = new BufferedImage(w, h, type);
+			Graphics2D g2 = tmp.createGraphics();
+			g2.setRenderingHint(RenderingHints.KEY_INTERPOLATION, hint);
+			g2.drawImage(ret, 0, 0, w, h, null);
+			g2.dispose();
+
+			ret = tmp;
+		}
+		while (w != targetWidth || h != targetHeight);
+
+		return ret;
+	}
+
+	private String buildNameFromX3dMaterial(X3DMaterial x3dMaterial) {
+		String name = NO_TEXIMAGE;
+		if (x3dMaterial.isSetAmbientIntensity()) { name = name + "_ai_" + x3dMaterial.getAmbientIntensity();}
+		if (x3dMaterial.isSetShininess()) { name = name + "_sh_" + x3dMaterial.getShininess();}
+		if (x3dMaterial.isSetTransparency()) { name = name + "_tr_" + x3dMaterial.getTransparency();}
+		if (x3dMaterial.isSetDiffuseColor()) { name = name + "_dc_r_" + x3dMaterial.getDiffuseColor().getRed()
+				+ "_g_" + x3dMaterial.getDiffuseColor().getGreen()
+				+ "_b_" + x3dMaterial.getDiffuseColor().getBlue();}
+		if (x3dMaterial.isSetSpecularColor()) { name = name + "_sc_r_" + x3dMaterial.getSpecularColor().getRed()
+				+ "_g_" + x3dMaterial.getSpecularColor().getGreen()
+				+ "_b_" + x3dMaterial.getSpecularColor().getBlue();}
+		if (x3dMaterial.isSetEmissiveColor()) { name = name + "_ec_r_" + x3dMaterial.getEmissiveColor().getRed()
+				+ "_g_" + x3dMaterial.getEmissiveColor().getGreen()
+				+ "_b_" + x3dMaterial.getEmissiveColor().getBlue();}
+		return name;
+	}
+
+	protected List<Point3d> setOrigins() {
+		originZ = Double.MAX_VALUE;
+		List<Point3d> coords = new ArrayList<Point3d>();
+		VertexInfo vertexInfoIterator = firstVertexInfo;
+		while (vertexInfoIterator != null) {
+			if (vertexInfoIterator.getZ() < originZ) { // origin must be a point with the lowest z-coordinate
+				originX = vertexInfoIterator.getX();
+				originY = vertexInfoIterator.getY();
+				originZ = vertexInfoIterator.getZ();
+				coords.clear();
+				Point3d point3d = new Point3d(originX, originY, originZ);
+				coords.add(point3d);
+			}
+			if (vertexInfoIterator.getZ() == originZ) {
+				Point3d point3d = new Point3d(vertexInfoIterator.getX(), vertexInfoIterator.getY(), vertexInfoIterator.getZ());
+				coords.add(point3d);
+			}
+			vertexInfoIterator = vertexInfoIterator.getNextVertexInfo();
+		}
+		return coords;
+	}
+
+	protected static double reducePrecisionForXorY (double originalValue) {
+		double newValue = originalValue; // + 0.00000005d;
+		//		if (decimalDigits != 0) {
+		//			double factor = Math.pow(10, decimalDigits);
+		double factor = Math.pow(10, 7);
+		newValue = Math.rint(newValue*factor);
+		newValue = newValue/factor;
+		//		}
+		return newValue;
+	}
+
+	protected static double reducePrecisionForZ (double originalValue) {
+		double newValue = originalValue; // + 0.0005d;
+		//		if (decimalDigits != 0) {
+		//			double factor = Math.pow(10, decimalDigits);
+		double factor = Math.pow(10, 4);
+		newValue = Math.rint(newValue*factor);
+		newValue = newValue/factor;
+		//		}
+		return newValue;
+	}
+
+	protected List<PlacemarkType> createPlacemarksForFootprint(ResultSet rs, KmlSplittingResult work) throws SQLException {
+
+		List<PlacemarkType> placemarkList = new ArrayList<PlacemarkType>();
+		PlacemarkType placemark = kmlFactory.createPlacemarkType();
+		placemark.setName(work.getGmlId());
+		placemark.setId(DisplayForm.FOOTPRINT_PLACEMARK_ID + placemark.getName());
+
+		if (work.getDisplayForm().isHighlightingEnabled()) {
+			placemark.setStyleUrl("#" + getStyleBasisName() + DisplayForm.FOOTPRINT_STR + "Style");
+		}
+		else {
+			placemark.setStyleUrl("#" + getStyleBasisName() + DisplayForm.FOOTPRINT_STR + "Normal");
+		}
+
+		if (getBalloonSettings().isIncludeDescription()) {
+			addBalloonContents(placemark, work.getId());
+		}
+		MultiGeometryType multiGeometry = kmlFactory.createMultiGeometryType();
+		placemark.setAbstractGeometryGroup(kmlFactory.createMultiGeometry(multiGeometry));
+
+		PolygonType polygon = null; 
+		while (rs.next()) {
+			Object buildingGeometryObj = rs.getObject(1); 
+
+			if (!rs.wasNull() && buildingGeometryObj != null) {
+				eventDispatcher.triggerEvent(new GeometryCounterEvent(null, this));
+
+				GeometryObject groundSurface = convertToWGS84(geometryConverterAdapter.getGeometry(buildingGeometryObj));
+				if (groundSurface.getGeometryType() != GeometryType.POLYGON && groundSurface.getGeometryType() != GeometryType.MULTI_POLYGON)
+					return placemarkList;
+
+				int dim = groundSurface.getDimension();
+
+				for (int i = 0; i < groundSurface.getNumElements(); i++) {
+					LinearRingType linearRing = kmlFactory.createLinearRingType();
+					BoundaryType boundary = kmlFactory.createBoundaryType();
+					boundary.setLinearRing(linearRing);
+
+					if (groundSurface.getElementType(i) == ElementType.EXTERIOR_LINEAR_RING) {
+						polygon = kmlFactory.createPolygonType();
+						polygon.setTessellate(true);
+						polygon.setExtrude(false);
+						polygon.setAltitudeModeGroup(kmlFactory.createAltitudeMode(AltitudeModeEnumType.CLAMP_TO_GROUND));
+						polygon.setOuterBoundaryIs(boundary);
+						multiGeometry.getAbstractGeometryGroup().add(kmlFactory.createPolygon(polygon));
+					} else if (polygon != null)
+						polygon.getInnerBoundaryIs().add(boundary);
+
+					// order points counter-clockwise
+					double[] ordinatesArray = groundSurface.getCoordinates(i);
+					for (int j = ordinatesArray.length - dim; j >= 0; j = j-dim)
+						linearRing.getCoordinates().add(String.valueOf(ordinatesArray[j] + "," + ordinatesArray[j+1] + ",0"));
+				}
+			}
+		}
+		if (polygon != null) { // if there is at least some content
+			placemarkList.add(placemark);
+		}
+		return placemarkList;
+	}
+
+	protected List<PlacemarkType> createPlacemarksForExtruded(ResultSet rs,
+			KmlSplittingResult work,
+			double measuredHeight,
+			boolean reversePointOrder) throws SQLException {
+
+		List<PlacemarkType> placemarkList = new ArrayList<PlacemarkType>();
+		PlacemarkType placemark = kmlFactory.createPlacemarkType();
+		placemark.setName(work.getGmlId());
+		placemark.setId(DisplayForm.EXTRUDED_PLACEMARK_ID + placemark.getName());
+		if (work.getDisplayForm().isHighlightingEnabled()) {
+			placemark.setStyleUrl("#" + getStyleBasisName() + DisplayForm.EXTRUDED_STR + "Style");
+		}
+		else {
+			placemark.setStyleUrl("#" + getStyleBasisName() + DisplayForm.EXTRUDED_STR + "Normal");
+		}
+		if (getBalloonSettings().isIncludeDescription()) {
+			addBalloonContents(placemark, work.getId());
+		}
+		MultiGeometryType multiGeometry = kmlFactory.createMultiGeometryType();
+		placemark.setAbstractGeometryGroup(kmlFactory.createMultiGeometry(multiGeometry));
+
+		PolygonType polygon = null; 
+		while (rs.next()) {
+			Object buildingGeometryObj = rs.getObject(1); 
+
+			if (!rs.wasNull() && buildingGeometryObj != null) {
+				eventDispatcher.triggerEvent(new GeometryCounterEvent(null, this));
+
+				GeometryObject groundSurface = convertToWGS84(geometryConverterAdapter.getGeometry(buildingGeometryObj));
+				if (groundSurface.getGeometryType() != GeometryType.POLYGON && groundSurface.getGeometryType() != GeometryType.MULTI_POLYGON)
+					return placemarkList;
+
+				int dim = groundSurface.getDimension();
+
+				for (int i = 0; i < groundSurface.getNumElements(); i++) {
+					LinearRingType linearRing = kmlFactory.createLinearRingType();
+					BoundaryType boundary = kmlFactory.createBoundaryType();
+					boundary.setLinearRing(linearRing);
+
+					if (groundSurface.getElementType(i) == ElementType.EXTERIOR_LINEAR_RING) {
+						polygon = kmlFactory.createPolygonType();
+						polygon.setTessellate(true);
+						polygon.setExtrude(true);
+						polygon.setAltitudeModeGroup(kmlFactory.createAltitudeMode(AltitudeModeEnumType.RELATIVE_TO_GROUND));
+						polygon.setOuterBoundaryIs(boundary);
+						multiGeometry.getAbstractGeometryGroup().add(kmlFactory.createPolygon(polygon));
+					} else
+						polygon.getInnerBoundaryIs().add(boundary);
+
+					double[] ordinatesArray = groundSurface.getCoordinates(i);
+					if (reversePointOrder) {
+						for (int j = 0; j < ordinatesArray.length; j = j+dim)
+							linearRing.getCoordinates().add(String.valueOf(ordinatesArray[j] + "," + ordinatesArray[j+1] + "," + measuredHeight));
+
+					} else if (polygon != null)
+						// order points counter-clockwise
+						for (int j = ordinatesArray.length - dim; j >= 0; j = j-dim)
+							linearRing.getCoordinates().add(String.valueOf(ordinatesArray[j] + "," + ordinatesArray[j+1] + "," + measuredHeight));
+				}
+			}
+		}
+		if (polygon != null) { // if there is at least some content
+			placemarkList.add(placemark);
+		}
+		return placemarkList;
+	}
+
+
+	protected List<PlacemarkType> createPlacemarksForGeometry(ResultSet rs,
+			KmlSplittingResult work) throws SQLException{
+		return createPlacemarksForGeometry(rs, work, false, false);
+	}
+
+	private List<PlacemarkType> createPlacemarksForGeometry(ResultSet rs,
+			KmlSplittingResult work,
+			boolean includeGroundSurface,
+			boolean includeClosureSurface) throws SQLException {
+
+		HashMap<String, MultiGeometryType> multiGeometries = new HashMap<String, MultiGeometryType>();
+		MultiGeometryType multiGeometry = null;
+		PolygonType polygon = null;
+
+		double zOffset = getZOffsetFromConfigOrDB(work.getId());
+		List<Point3d> lowestPointCandidates = getLowestPointsCoordinates(rs, (zOffset == Double.MAX_VALUE));
+		rs.beforeFirst(); // return cursor to beginning
+		if (zOffset == Double.MAX_VALUE) {
+			zOffset = getZOffsetFromGEService(work.getId(), lowestPointCandidates);
+		}
+		double lowestZCoordinate = convertPointCoordinatesToWGS84(new double[] {
+				lowestPointCandidates.get(0).x/100, // undo trick for very close coordinates
+				lowestPointCandidates.get(0).y/100,	
+				lowestPointCandidates.get(0).z/100}) [2];
+
+		while (rs.next()) {
+			//			Long surfaceId = rs.getLong("id");
+
+			String surfaceType = rs.getString("type");
+			if (surfaceType != null && !surfaceType.endsWith("Surface")) {
+				surfaceType = surfaceType + "Surface";
+			}
+
+			if ((!includeGroundSurface && TypeAttributeValueEnum.fromCityGMLClass(CityGMLClass.BUILDING_GROUND_SURFACE).toString().equalsIgnoreCase(surfaceType)) ||
+					(!includeClosureSurface && TypeAttributeValueEnum.fromCityGMLClass(CityGMLClass.BUILDING_CLOSURE_SURFACE).toString().equalsIgnoreCase(surfaceType)))	{
+				continue;
+			}
+
+			Object buildingGeometryObj = rs.getObject(1); 
+			GeometryObject surface = convertToWGS84(geometryConverterAdapter.getPolygon(buildingGeometryObj));
+
+			eventDispatcher.triggerEvent(new GeometryCounterEvent(null, this));
+
+			polygon = kmlFactory.createPolygonType();
+			switch (config.getProject().getKmlExporter().getAltitudeMode()) {
+			case ABSOLUTE:
+				polygon.setAltitudeModeGroup(kmlFactory.createAltitudeMode(AltitudeModeEnumType.ABSOLUTE));
+				break;
+			case RELATIVE:
+				polygon.setAltitudeModeGroup(kmlFactory.createAltitudeMode(AltitudeModeEnumType.RELATIVE_TO_GROUND));
+				break;
+			}
+
+			// just in case surfaceType == null
+			boolean probablyRoof = true;
+			double nx = 0;
+			double ny = 0;
+			double nz = 0;
+
+			for (int i = 0; i < surface.getNumElements(); i++) {
+				LinearRingType linearRing = kmlFactory.createLinearRingType();
+				BoundaryType boundary = kmlFactory.createBoundaryType();
+				boundary.setLinearRing(linearRing);
+
+				if (i == 0)
+					polygon.setOuterBoundaryIs(boundary);
+				else
+					polygon.getInnerBoundaryIs().add(boundary);
+
+				// order points clockwise
+				double[] ordinatesArray = surface.getCoordinates(i);
+				for (int j = 0; j < ordinatesArray.length; j = j+3) {
+					linearRing.getCoordinates().add(String.valueOf(reducePrecisionForXorY(ordinatesArray[j]) + "," 
+							+ reducePrecisionForXorY(ordinatesArray[j+1]) + ","
+							+ reducePrecisionForZ(ordinatesArray[j+2] + zOffset)));
+
+					probablyRoof = probablyRoof && (reducePrecisionForZ(ordinatesArray[j+2] - lowestZCoordinate) > 0);
+					// not touching the ground
+
+					if (currentLod == 1) { // calculate normal
+						int current = j;
+						int next = j+3;
+						if (next >= ordinatesArray.length) next = 0;
+						nx = nx + ((ordinatesArray[current+1] - ordinatesArray[next+1]) * (ordinatesArray[current+2] + ordinatesArray[next+2])); 
+						ny = ny + ((ordinatesArray[current+2] - ordinatesArray[next+2]) * (ordinatesArray[current] + ordinatesArray[next])); 
+						nz = nz + ((ordinatesArray[current] - ordinatesArray[next]) * (ordinatesArray[current+1] + ordinatesArray[next+1]));
+					}
+				}
+			}
+
+			if (currentLod == 1) { // calculate normal
+				double value = Math.sqrt(nx * nx + ny * ny + nz * nz);
+				if (value == 0) { // not a surface, but a line
+					continue;
+				}
+				nx = nx / value;
+				ny = ny / value;
+				nz = nz / value;
+			}
+
+			if (surfaceType == null) {
+				surfaceType = TypeAttributeValueEnum.fromCityGMLClass(CityGMLClass.BUILDING_WALL_SURFACE).toString();
+				switch (currentLod) {
+				case 1:
+					if (probablyRoof && (nz > 0.999)) {
+						surfaceType = TypeAttributeValueEnum.fromCityGMLClass(CityGMLClass.BUILDING_ROOF_SURFACE).toString();
+					}
+					break;
+				case 2:
+					if (probablyRoof) {
+						surfaceType = TypeAttributeValueEnum.fromCityGMLClass(CityGMLClass.BUILDING_ROOF_SURFACE).toString();
+					}
+					break;
+				}
+			}
+
+			multiGeometry = multiGeometries.get(surfaceType);
+			if (multiGeometry == null) {
+				multiGeometry = kmlFactory.createMultiGeometryType();
+				multiGeometries.put(surfaceType, multiGeometry);
+			}
+			multiGeometry.getAbstractGeometryGroup().add(kmlFactory.createPolygon(polygon));
+
+		}
+
+		List<PlacemarkType> placemarkList = new ArrayList<PlacemarkType>();
+		Set<String> keySet = multiGeometries.keySet();
+		Iterator<String> iterator = keySet.iterator();
+		while (iterator.hasNext()) {
+			String surfaceType = iterator.next();
+			PlacemarkType placemark = kmlFactory.createPlacemarkType();
+			placemark.setName(work.getGmlId() + "_" + surfaceType);
+			placemark.setId(DisplayForm.GEOMETRY_PLACEMARK_ID + placemark.getName());
+			if (work.isBuilding())
+				placemark.setStyleUrl("#" + surfaceType + "Normal");
+			else
+				placemark.setStyleUrl("#" + getStyleBasisName() + DisplayForm.GEOMETRY_STR + "Normal");
+			if (getBalloonSettings().isIncludeDescription() &&
+					!work.getDisplayForm().isHighlightingEnabled()) { // avoid double description
+				addBalloonContents(placemark, work.getId());
+			}
+			multiGeometry = multiGeometries.get(surfaceType);
+			placemark.setAbstractGeometryGroup(kmlFactory.createMultiGeometry(multiGeometry));
+			placemarkList.add(placemark);
+		}
+		return placemarkList;
+	}
+
+	protected void fillGenericObjectForCollada(ResultSet rs) throws SQLException {
+
+		String selectedTheme = config.getProject().getKmlExporter().getAppearanceTheme();
+		int texImageCounter = 0;
+
+		while (rs.next()) {
+			long surfaceRootId = rs.getLong(1);
+			for (String colladaQuery: Queries.COLLADA_GEOMETRY_AND_APPEARANCE_FROM_ROOT_ID) { // parent surfaces come first
+				PreparedStatement psQuery = null;
+				ResultSet rs2 = null;
+
+				try {
+					psQuery = connection.prepareStatement(colladaQuery);
+					psQuery.setLong(1, surfaceRootId);
+					//				psQuery.setString(2, selectedTheme);
+					rs2 = psQuery.executeQuery();
+
+					while (rs2.next()) {
+						String theme = rs2.getString("theme");
+
+						Object buildingGeometryObj = rs2.getObject(1); 
+						// surfaceId is the key to all Hashmaps in object
+						long surfaceId = rs2.getLong("id");
+						long surfaceDataId = rs2.getLong("sd_id");
+						long parentId = rs2.getLong("parent_id");
+
+						if (buildingGeometryObj == null) { // root or parent
+							if (selectedTheme.equalsIgnoreCase(theme)) {
+								X3DMaterial x3dMaterial = new X3DMaterial();
+								fillX3dMaterialValues(x3dMaterial, rs2);
+								// x3dMaterial will only added if not all x3dMaterial members are null
+								addX3dMaterial(surfaceId, x3dMaterial);
+							}
+							else if (theme == null) { // no theme for this parent surface
+								if (getX3dMaterial(parentId) != null) { // material for parent's parent known
+									addX3dMaterial(surfaceId, getX3dMaterial(parentId));
+								}
+							}
+							continue; 
+						}
+
+						// from hier on it is an elementary surfaceMember
+						eventDispatcher.triggerEvent(new GeometryCounterEvent(null, this));
+
+						String texImageUri = null;
+						StringTokenizer texCoordsTokenized = null;
+
+						if (selectedTheme.equals(KmlExporter.THEME_NONE)) {
+							addX3dMaterial(surfaceId, defaultX3dMaterial);
+						}
+						else if	(!selectedTheme.equalsIgnoreCase(theme) && // no surface data for this surface and theme
+								getX3dMaterial(parentId) != null) { // material for parent surface known
+							addX3dMaterial(surfaceId, getX3dMaterial(parentId));
+						}
+						else {
+							texImageUri = rs2.getString("tex_image_uri");
+							String texCoords = rs2.getString("texture_coordinates");
+
+							if (texImageUri != null && texImageUri.trim().length() != 0
+									&&  texCoords != null && texCoords.trim().length() != 0) {
+
+								int fileSeparatorIndex = Math.max(texImageUri.lastIndexOf("\\"), texImageUri.lastIndexOf("/")); 
+								texImageUri = "_" + texImageUri.substring(fileSeparatorIndex + 1);
+
+								addTexImageUri(surfaceId, texImageUri);
+								if ((getUnsupportedTexImageId(texImageUri) == -1) && (getTexImage(texImageUri) == null)) { 
+									// not already marked as wrapping texture && not already read in
+									TextureImage texImage = null;
+									try {
+										texImage = ImageReader.read(textureExportAdapter.getInStream(rs2, "tex_image", texImageUri));
+									}
+									catch (IOException ioe) {}
+									if (texImage != null) { // image in JPEG, PNG or another usual format
+										addTexImage(texImageUri, texImage);
+									}
+									else {
+										addUnsupportedTexImageId(texImageUri, surfaceDataId);
+									}
+
+									texImageCounter++;
+									if (texImageCounter > 20) {
+										eventDispatcher.triggerEvent(new CounterEvent(CounterType.TEXTURE_IMAGE, texImageCounter, this));
+										texImageCounter = 0;
+									}
+								}
+
+								texCoords = texCoords.replaceAll(";", " "); // substitute of ; for internal ring
+								texCoordsTokenized = new StringTokenizer(texCoords.trim(), " ");
+							}
+							else {
+								X3DMaterial x3dMaterial = new X3DMaterial();
+								fillX3dMaterialValues(x3dMaterial, rs2);
+								// x3dMaterial will only added if not all x3dMaterial members are null
+								addX3dMaterial(surfaceId, x3dMaterial);
+								if (getX3dMaterial(surfaceId) == null) {
+									// untextured surface and no x3dMaterial -> default x3dMaterial (gray)
+									addX3dMaterial(surfaceId, defaultX3dMaterial);
+								}
+							}
+						}
+
+						GeometryObject surface = geometryConverterAdapter.getPolygon(buildingGeometryObj);
+						GeometryInfo gi = new GeometryInfo(GeometryInfo.POLYGON_ARRAY);
+
+						int contourCount = surface.getNumElements();
+						int[] stripCountArray = new int[contourCount];
+						int[] countourCountArray = {contourCount};
+
+						// last point of polygons in gml is identical to first and useless for GeometryInfo
+						double[] giOrdinatesArray = new double[surface.getNumCoordinates() - (contourCount * 3)];
+						int i = 0;
+
+						for (int currentContour = 0; currentContour < surface.getNumElements(); currentContour++) {
+							double[] ordinatesArray = surface.getCoordinates(currentContour);
+							for (int j = 0; j < ordinatesArray.length - 3; j = j+3, i = i+3) {
+
+								giOrdinatesArray[i] = ordinatesArray[j] * 100; // trick for very close coordinates
+								giOrdinatesArray[i+1] = ordinatesArray[j+1] * 100;
+								giOrdinatesArray[i+2] = ordinatesArray[j+2] * 100;
+
+								TexCoords texCoordsForThisSurface = null;
+								if (texCoordsTokenized != null && texCoordsTokenized.hasMoreTokens()) {
+									double s = Double.parseDouble(texCoordsTokenized.nextToken());
+									double t = Double.parseDouble(texCoordsTokenized.nextToken());
+									texCoordsForThisSurface = new TexCoords(s, t);
+								}
+								setVertexInfoForXYZ(surfaceId,
+										giOrdinatesArray[i],
+										giOrdinatesArray[i+1],
+										giOrdinatesArray[i+2],
+										texCoordsForThisSurface);
+							}
+							stripCountArray[currentContour] = (ordinatesArray.length - 3) / 3;
+							if (texCoordsTokenized != null && texCoordsTokenized.hasMoreTokens()) {
+								texCoordsTokenized.nextToken(); // geometryInfo ignores last point in a polygon
+								texCoordsTokenized.nextToken(); // keep texture coordinates in sync
+							}
+						}
+						gi.setCoordinates(giOrdinatesArray);
+						gi.setContourCounts(countourCountArray);
+						gi.setStripCounts(stripCountArray);
+						addGeometryInfo(surfaceId, gi);
+					}
+				}
+				catch (SQLException sqlEx) {
+					Logger.getInstance().error("SQL error while querying city object: " + sqlEx.getMessage());
+				}
+				finally {
+					if (rs2 != null)
+						try { rs2.close(); } catch (SQLException e) {}
+					if (psQuery != null)
+						try { psQuery.close(); } catch (SQLException e) {}
+				}
+			}
+		}
+
+		// count rest images
+		eventDispatcher.triggerEvent(new CounterEvent(CounterType.TEXTURE_IMAGE, texImageCounter, this));
+	}
+
+	public PlacemarkType createPlacemarkForColladaModel() throws SQLException {
+		PlacemarkType placemark = kmlFactory.createPlacemarkType();
+		placemark.setName(getGmlId());
+		placemark.setId(DisplayForm.COLLADA_PLACEMARK_ID + placemark.getName());
+
+		DisplayForm colladaDisplayForm = null;
+		for (DisplayForm displayForm: getDisplayForms()) {
+			if (displayForm.getForm() == DisplayForm.COLLADA) {
+				colladaDisplayForm = displayForm;
+				break;
+			}
+		}
+
+		if (getBalloonSettings().isIncludeDescription() 
+				&& !colladaDisplayForm.isHighlightingEnabled()) { // avoid double description
+
+			ColladaOptions colladaOptions = getColladaOptions();
+			if (!colladaOptions.isGroupObjects() || colladaOptions.getGroupSize() == 1) {
+				addBalloonContents(placemark, getId());
+			}
+		}
+
+		ModelType model = kmlFactory.createModelType();
+		LocationType location = kmlFactory.createLocationType();
+
+		switch (config.getProject().getKmlExporter().getAltitudeMode()) {
+		case ABSOLUTE:
+			model.setAltitudeModeGroup(kmlFactory.createAltitudeMode(AltitudeModeEnumType.ABSOLUTE));
+			break;
+		case RELATIVE:
+			model.setAltitudeModeGroup(kmlFactory.createAltitudeMode(AltitudeModeEnumType.RELATIVE_TO_GROUND));
+			break;
+		}
+
+		location.setLatitude(getLocationY());
+		location.setLongitude(getLocationX());
+		location.setAltitude(getLocationZ() + reducePrecisionForZ(getZOffset()));
+		model.setLocation(location);
+
+		// correct heading value
+		double lat1 = Math.toRadians(getLocationY());
+		// undo trick for very close coordinates
+		double[] dummy = convertPointCoordinatesToWGS84(new double[] {getOriginX()/100, getOriginY()/100 - 20, getOriginZ()/100});
+		double lat2 = Math.toRadians(dummy[1]);
+		double dLon = Math.toRadians(dummy[0] - getLocationX());
+		double y = Math.sin(dLon) * Math.cos(lat2);
+		double x = Math.cos(lat1)*Math.sin(lat2) - Math.sin(lat1)*Math.cos(lat2)*Math.cos(dLon);
+		double bearing = Math.toDegrees(Math.atan2(y, x));
+		bearing = (bearing + 180) % 360;
+
+		OrientationType orientation = kmlFactory.createOrientationType();
+		orientation.setHeading(reducePrecisionForZ(bearing));
+		model.setOrientation(orientation);
+
+		LinkType link = kmlFactory.createLinkType();
+		if (config.getProject().getKmlExporter().isOneFilePerObject() &&
+				!config.getProject().getKmlExporter().isExportAsKmz() &&
+				config.getProject().getKmlExporter().getFilter().getComplexFilter().getTiledBoundingBox().getActive().booleanValue())
+		{
+			link.setHref(getGmlId() + ".dae");
+		}
+		else {
+			// File.separator would be wrong here, it MUST be "/"
+			link.setHref(getGmlId() + "/" + getGmlId() + ".dae");
+		}
+		model.setLink(link);
+
+		placemark.setAbstractGeometryGroup(kmlFactory.createModel(model));
+		return placemark;
+	}
+
+
+	protected List<PlacemarkType> createPlacemarksForHighlighting(KmlSplittingResult work) throws SQLException {
+
+		List<PlacemarkType> placemarkList= new ArrayList<PlacemarkType>();
+
+		PlacemarkType placemark = kmlFactory.createPlacemarkType();
+		placemark.setStyleUrl("#" + getStyleBasisName() + work.getDisplayForm().getName() + "Style");
+		placemark.setName(work.getGmlId());
+		placemark.setId(DisplayForm.GEOMETRY_HIGHLIGHTED_PLACEMARK_ID + placemark.getName());
+		placemarkList.add(placemark);
+
+		if (getBalloonSettings().isIncludeDescription()) {
+			addBalloonContents(placemark, work.getId());
+		}
+
+		MultiGeometryType multiGeometry =  kmlFactory.createMultiGeometryType();
+		placemark.setAbstractGeometryGroup(kmlFactory.createMultiGeometry(multiGeometry));
+
+		PreparedStatement getGeometriesStmt = null;
+		ResultSet rs = null;
+
+		double hlDistance = work.getDisplayForm().getHighlightingDistance();
+
+		try {
+			getGeometriesStmt = connection.prepareStatement(getHighlightingQuery(),
+					ResultSet.TYPE_SCROLL_INSENSITIVE,
+					ResultSet.CONCUR_READ_ONLY);
+
+			for (int i = 1; i <= getGeometriesStmt.getParameterMetaData().getParameterCount(); i++) {
+				getGeometriesStmt.setLong(i, work.getId());
+			}
+			rs = getGeometriesStmt.executeQuery();
+
+			double zOffset = getZOffsetFromConfigOrDB(work.getId());
+			if (zOffset == Double.MAX_VALUE) {
+				List<Point3d> lowestPointCandidates = getLowestPointsCoordinates(rs, (zOffset == Double.MAX_VALUE));
+				rs.beforeFirst(); // return cursor to beginning
+				zOffset = getZOffsetFromGEService(work.getId(), lowestPointCandidates);
+			}
+
+			while (rs.next()) {
+				Object unconvertedObj = rs.getObject(1);
+				GeometryObject unconvertedSurface = geometryConverterAdapter.getPolygon(unconvertedObj);
+				if (unconvertedSurface == null || unconvertedSurface.getNumElements() == 0)
+					return null;
+
+				double[] ordinatesArray = unconvertedSurface.getCoordinates(0);
+				double nx = 0;
+				double ny = 0;
+				double nz = 0;
+
+				for (int current = 0; current < ordinatesArray.length - 3; current = current+3) {
+					int next = current+3;
+					if (next >= ordinatesArray.length - 3) next = 0;
+					nx = nx + ((ordinatesArray[current+1] - ordinatesArray[next+1]) * (ordinatesArray[current+2] + ordinatesArray[next+2])); 
+					ny = ny + ((ordinatesArray[current+2] - ordinatesArray[next+2]) * (ordinatesArray[current] + ordinatesArray[next])); 
+					nz = nz + ((ordinatesArray[current] - ordinatesArray[next]) * (ordinatesArray[current+1] + ordinatesArray[next+1])); 
+				}
+
+				double value = Math.sqrt(nx * nx + ny * ny + nz * nz);
+				if (value == 0) { // not a surface, but a line
+					continue;
+				}
+				nx = nx / value;
+				ny = ny / value;
+				nz = nz / value;
+
+				for (int i = 0; i < unconvertedSurface.getNumElements(); i++) {
+					ordinatesArray = unconvertedSurface.getCoordinates(i);
+					for (int j = 0; j < ordinatesArray.length; j = j + 3) {
+						// coordinates = coordinates + hlDistance * (dot product of normal vector and unity vector)
+						ordinatesArray[j] = ordinatesArray[j] + hlDistance * nx;
+						ordinatesArray[j+1] = ordinatesArray[j+1] + hlDistance * ny;
+						ordinatesArray[j+2] = ordinatesArray[j+2] + zOffset + hlDistance * nz;
+					}
+				}
+
+				// now convert to WGS84
+				GeometryObject surface = convertToWGS84(unconvertedSurface);
+				unconvertedSurface = null;
+
+				PolygonType polygon = kmlFactory.createPolygonType();
+				switch (config.getProject().getKmlExporter().getAltitudeMode()) {
+				case ABSOLUTE:
+					polygon.setAltitudeModeGroup(kmlFactory.createAltitudeMode(AltitudeModeEnumType.ABSOLUTE));
+					break;
+				case RELATIVE:
+					polygon.setAltitudeModeGroup(kmlFactory.createAltitudeMode(AltitudeModeEnumType.RELATIVE_TO_GROUND));
+					break;
+				}
+				multiGeometry.getAbstractGeometryGroup().add(kmlFactory.createPolygon(polygon));
+
+				for (int i = 0; i < surface.getNumElements(); i++) {
+					LinearRingType linearRing = kmlFactory.createLinearRingType();
+					BoundaryType boundary = kmlFactory.createBoundaryType();
+					boundary.setLinearRing(linearRing);
+
+					if (i == 0)
+						polygon.setOuterBoundaryIs(boundary);
+					else
+						polygon.getInnerBoundaryIs().add(boundary);
+
+					// order points clockwise
+					ordinatesArray = surface.getCoordinates(i);
+					for (int j = 0; j < ordinatesArray.length; j = j+3)
+						linearRing.getCoordinates().add(String.valueOf(reducePrecisionForXorY(ordinatesArray[j]) + "," 
+								+ reducePrecisionForXorY(ordinatesArray[j+1]) + ","
+								+ reducePrecisionForZ(ordinatesArray[j+2])));
+				}
+			}
+		}
+		catch (Exception e) {
+			Logger.getInstance().warn("Exception when generating highlighting geometry of object " + work.getGmlId());
+			e.printStackTrace();
+		}
+		finally {
+			if (rs != null) rs.close();
+			if (getGeometriesStmt != null) getGeometriesStmt.close();
+		}
+
+		return placemarkList;
+	}
+
+	private String getBalloonContentFromGenericAttribute(long id) {
+
+		String balloonContent = null;
+		String genericAttribName = "Balloon_Content"; 
+		PreparedStatement selectQuery = null;
+		ResultSet rs = null;
+
+		try {
+			// look for the value in the DB
+			selectQuery = connection.prepareStatement(Queries.GET_STRVAL_GENERICATTRIB_FROM_ID);
+			selectQuery.setLong(1, id);
+			selectQuery.setString(2, genericAttribName);
+			rs = selectQuery.executeQuery();
+			if (rs.next()) {
+				balloonContent = rs.getString(1);
+			}
+		}
+		catch (Exception e) {}
+		finally {
+			try {
+				if (rs != null) rs.close();
+				if (selectQuery != null) selectQuery.close();
+			}
+			catch (Exception e2) {}
+		}
+		return balloonContent;
+	}
+
+	protected void addBalloonContents(PlacemarkType placemark, long id) {
+		try {
+			switch (getBalloonSettings().getBalloonContentMode()) {
+			case GEN_ATTRIB:
+				String balloonTemplate = getBalloonContentFromGenericAttribute(id);
+				if (balloonTemplate != null) {
+					if (getBalloonTemplateHandler() == null) { // just in case
+						setBalloonTemplateHandler(new BalloonTemplateHandlerImpl((File) null, connection));
+					}
+					placemark.setDescription(getBalloonTemplateHandler().getBalloonContent(balloonTemplate, id, currentLod));
+				}
+				break;
+			case GEN_ATTRIB_AND_FILE:
+				balloonTemplate = getBalloonContentFromGenericAttribute(id);
+				if (balloonTemplate != null) {
+					placemark.setDescription(getBalloonTemplateHandler().getBalloonContent(balloonTemplate, id, currentLod));
+					break;
+				}
+			case FILE :
+				if (getBalloonTemplateHandler() != null) {
+					placemark.setDescription(getBalloonTemplateHandler().getBalloonContent(id, currentLod));
+				}
+				break;
+			}
+		}
+		catch (Exception e) { } // invalid balloons are silently discarded
+	}
+
+	protected void fillX3dMaterialValues (X3DMaterial x3dMaterial, ResultSet rs) throws SQLException {
+
+		double ambientIntensity = rs.getDouble("x3d_ambient_intensity");
+		if (!rs.wasNull()) {
+			x3dMaterial.setAmbientIntensity(ambientIntensity);
+		}
+		double shininess = rs.getDouble("x3d_shininess");
+		if (!rs.wasNull()) {
+			x3dMaterial.setShininess(shininess);
+		}
+		double transparency = rs.getDouble("x3d_transparency");
+		if (!rs.wasNull()) {
+			x3dMaterial.setTransparency(transparency);
+		}
+		Color color = getX3dColorFromString(rs.getString("x3d_diffuse_color"));
+		if (color != null) {
+			x3dMaterial.setDiffuseColor(color);
+		}
+		color = getX3dColorFromString(rs.getString("x3d_specular_color"));
+		if (color != null) {
+			x3dMaterial.setSpecularColor(color);
+		}
+		color = getX3dColorFromString(rs.getString("x3d_emissive_color"));
+		if (color != null) {
+			x3dMaterial.setEmissiveColor(color);
+		}
+		x3dMaterial.setIsSmooth(rs.getInt("x3d_is_smooth") == 1);
+	}
+
+	private Color getX3dColorFromString(String colorString) {
+		Color color = null;
+		if (colorString != null) {
+			List<Double> colorList = Util.string2double(colorString, "\\s+");
+
+			if (colorList != null && colorList.size() >= 3) {
+				color = new Color(colorList.get(0), colorList.get(1), colorList.get(2));
+			}
+		}
+		return color;
+	}
+
+	protected double getZOffsetFromConfigOrDB (long id) {
+
+		double zOffset = Double.MAX_VALUE;;
+
+		switch (config.getProject().getKmlExporter().getAltitudeOffsetMode()) {
+		case NO_OFFSET:
+			zOffset = 0;
+			break;
+		case CONSTANT:
+			zOffset = config.getProject().getKmlExporter().getAltitudeOffsetValue();
+			break;
+		case GENERIC_ATTRIBUTE:
+			PreparedStatement selectQuery = null;
+			ResultSet rs = null;
+			String genericAttribName = "GE_LoD" + currentLod + "_zOffset";
+			try {
+				// first look for the value in the DB
+				selectQuery = connection.prepareStatement(Queries.GET_STRVAL_GENERICATTRIB_FROM_ID);
+				selectQuery.setLong(1, id);
+				selectQuery.setString(2, genericAttribName);
+				rs = selectQuery.executeQuery();
+				if (rs.next()) {
+					String strVal = rs.getString(1);
+					if (strVal != null) { // use value in DB 
+						StringTokenizer attributeTokenized = new StringTokenizer(strVal, "|");
+						attributeTokenized.nextToken(); // skip mode
+						zOffset = Double.parseDouble(attributeTokenized.nextToken());
+					}
+				}
+			}
+			catch (Exception e) {}
+			finally {
+				try {
+					if (rs != null) rs.close();
+					if (selectQuery != null) selectQuery.close();
+				}
+				catch (Exception e2) {}
+			}
+		}
+
+		return zOffset;
+	}
+
+	protected double getZOffsetFromGEService (long id, List<Point3d> candidates) {
+
+		double zOffset = 0;
+
+		if (config.getProject().getKmlExporter().isCallGElevationService()) { // allowed to query
+			PreparedStatement insertQuery = null;
+			ResultSet rs = null;
+			/*
+			PreparedStatement checkQuery = null;
+			ResultSet rs2 = null;
+			 */
+			try {
+				// convert candidate points to WGS84
+				double[] coords = new double[candidates.size()*3];
+				int index = 0;
+				for (Point3d point3d: candidates) {
+					coords[index++] = point3d.x / 100; // undo trick for very close coordinates
+					coords[index++] = point3d.y / 100;
+					coords[index++] = point3d.z / 100;
+				}
+				GeometryObject geomObj = convertToWGS84(GeometryObject.createCurve(coords, 3, dbSrs.getSrid()));
+				coords = geomObj.getCoordinates(0);
+
+				Logger.getInstance().info("Getting zOffset from Google's elevation API for " + getGmlId() + " with " + candidates.size() + " points.");
+				zOffset = elevationServiceHandler.getZOffset(coords);
+				/*
+				checkQuery = connection.prepareStatement(Queries.GET_ID_FROM_GMLID);
+				checkQuery.setString(1, gmlId);
+				rs2 = checkQuery.executeQuery();
+				rs2.next();
+				long id = rs2.getLong(1);
+
+				if (rs2.next()) {
+					Logger.getInstance().warn("gml:id value " + gmlId + " is used for more than one object in the 3DCityDB; zOffset was not stored.");
+			    }
+				else {
+				 */
+				// save result in DB for next time
+				String genericAttribName = "GE_LoD" + currentLod + "_zOffset";
+				insertQuery = connection.prepareStatement(Queries.INSERT_GE_ZOFFSET(databaseAdapter.getSQLAdapter()));
+				insertQuery.setString(1, genericAttribName);
+				String strVal = "Auto|" + zOffset + "|" + dateFormatter.format(new Date(System.currentTimeMillis()));
+				insertQuery.setString(2, strVal);
+				insertQuery.setLong(3, id);
+				rs = insertQuery.executeQuery();
+				//				}
+			}
+			catch (Exception e) {
+				//				if (e.getMessage().startsWith("ORA-01427")) { // single-row subquery returns more than one row 
+				//					Logger.getInstance().warn("gml:id value " + gmlId + " is used for more than one object in the 3DCityDB; zOffset was not stored.");
+				//				}
+			}
+			finally {
+				try {
+					if (rs != null) rs.close();
+					if (insertQuery != null) insertQuery.close();
+					/*
+					if (rs2 != null) rs2.close();
+					if (checkQuery != null) checkQuery.close();
+					 */
+				}
+				catch (Exception e2) {}
+			}
+		}
+
+		return zOffset;
+	}
+
+	protected List<Point3d> getLowestPointsCoordinates(ResultSet rs, boolean willCallGEService) throws SQLException {
+		double currentlyLowestZCoordinate = Double.MAX_VALUE;
+		List<Point3d> coords = new ArrayList<Point3d>();
+
+		rs.next();
+
+		do {
+			GeometryObject buildingGeometryObj = geometryConverterAdapter.getGeometry(rs.getObject(1));
+
+			// we are only interested in the z coordinate 
+			for (int i = 0; i < buildingGeometryObj.getNumElements(); i++) {
+				double[] ordinatesArray = buildingGeometryObj.getCoordinates(i);
+				
+				for (int j = 2; j < ordinatesArray.length; j = j+3) {
+					if (ordinatesArray[j] < currentlyLowestZCoordinate) {
+						coords.clear();
+						Point3d point3d = new Point3d(ordinatesArray[j-2], ordinatesArray[j-1], ordinatesArray[j]);
+						coords.add(point3d);
+						currentlyLowestZCoordinate = point3d.z;
+					}
+					if (willCallGEService && ordinatesArray[j] == currentlyLowestZCoordinate) {
+						Point3d point3d = new Point3d(ordinatesArray[j-2], ordinatesArray[j-1], ordinatesArray[j]);
+						if (!coords.contains(point3d)) {
+							coords.add(point3d);
+						}
+					}
+				}
+			}
+
+			if (!rs.next())	break;
+		}
+		while (true);
+
+		for (Point3d point3d: coords) {
+			point3d.x = point3d.x * 100; // trick for very close coordinates
+			point3d.y = point3d.y * 100;
+			point3d.z = point3d.z * 100;
+		}
+		return coords;
+	}
+
+	protected double[] convertPointCoordinatesToWGS84(double[] coords) throws SQLException {
+		double[] pointCoords = null;
+		GeometryObject convertedPointGeom = null;
+
+		// this is a nasty hack for Oracle. In Oracle, transforming a single point to WGS84 does not change
+		// its z-value, whereas transforming a series of vertices does affect their z-value
+		switch (databaseAdapter.getDatabaseType()) {
+		case ORACLE:
+			convertedPointGeom = convertToWGS84(GeometryObject.createCurve(coords, coords.length, dbSrs.getSrid()));
+			break;
+		case POSTGIS:
+			convertedPointGeom = convertToWGS84(GeometryObject.createPoint(coords, coords.length, dbSrs.getSrid()));
+			break;
+		}
+
+		if (convertedPointGeom != null)
+			pointCoords = convertedPointGeom.getCoordinates(0);
+
+		return pointCoords;
+	}
+
+	protected GeometryObject convertToWGS84(GeometryObject geomObj) throws SQLException {
+		GeometryObject convertedGeomObj = null;
+		PreparedStatement convertStmt = null;
+		ResultSet rs2 = null;
+		try {
+			convertStmt = (dbSrs.is3D() &&  geomObj.getDimension() == 3) ? connection.prepareStatement(Queries.TRANSFORM_GEOMETRY_TO_WGS84_3D(databaseAdapter.getSQLAdapter())) : 
+				connection.prepareStatement(Queries.TRANSFORM_GEOMETRY_TO_WGS84(databaseAdapter.getSQLAdapter()));
+
+			// now convert to WGS84
+			Object unconverted = geometryConverterAdapter.getDatabaseObject(geomObj, connection);
+			if (unconverted == null)
+				return null;
+
+			convertStmt.setObject(1, unconverted);
+			rs2 = convertStmt.executeQuery();
+			while (rs2.next()) {
+				// ColumnName is SDO_CS.TRANSFORM(JGeometry, 4326)
+				convertedGeomObj = geometryConverterAdapter.getGeometry(rs2.getObject(1));
+			}
+		}
+		catch (Exception e) {
+			Logger.getInstance().warn("Exception when converting geometry to WGS84");
+			e.printStackTrace();
+		}
+		finally {
+			try {
+				if (rs2 != null) rs2.close();
+				if (convertStmt != null) convertStmt.close();
+			}
+			catch (Exception e2) {}
+		}
+
+		if (config.getProject().getKmlExporter().isUseOriginalZCoords()) {
+			double[][] originalCoords = geomObj.getCoordinates();			
+			double[][] convertedCoords = convertedGeomObj.getCoordinates();
+
+			for (int i = 0; i < originalCoords.length; i++) {
+				for (int j = 2; j < originalCoords[i].length; j += 3)
+					convertedCoords[i][j] = originalCoords[i][j];
+			}
+		}
+
+		return convertedGeomObj;
+	}
+
+	/*
+	private List<PlacemarkType> createPlacemarkForEachSurfaceGeometry(OracleResultSet rs,
+			String gmlId,
+			boolean includeGroundSurface) throws SQLException {
+
+		PlacemarkType placemark = null; 
+		List<PlacemarkType> placemarkList = new ArrayList<PlacemarkType>();
+
+		double zOffset = getZOffsetFromConfigOrDB(gmlId);
+		List<Point3d> lowestPointCandidates = getLowestPointsCoordinates(rs, (zOffset == Double.MAX_VALUE));
+		rs.beforeFirst(); // return cursor to beginning
+		if (zOffset == Double.MAX_VALUE) {
+			zOffset = getZOffsetFromGEService(gmlId, lowestPointCandidates);
+		}
+		double lowestZCoordinate = convertPointCoordinatesToWGS84(new double[] {
+				lowestPointCandidates.get(0).x/100, // undo trick for very close coordinates
+				lowestPointCandidates.get(0).y/100,	
+				lowestPointCandidates.get(0).z/100}) [2];
+
+		while (rs.next()) {
+			String surfaceType = rs.getString("type");
+			if (surfaceType != null && !surfaceType.endsWith("Surface")) {
+				surfaceType = surfaceType + "Surface";
+			}
+
+			STRUCT buildingGeometryObj = (STRUCT)rs.getObject(1); 
+			long surfaceId = rs.getLong("id");
+			// results are ordered by surface type
+			if (!includeGroundSurface && TypeAttributeValueEnum.fromCityGMLClass(CityGMLClass.GROUND_SURFACE).toString().equalsIgnoreCase(surfaceType)) {
+				continue;
+			}
+
+			JGeometry originalSurface = JGeometry.load(buildingGeometryObj);
+			double[] originalOrdinatesArray = originalSurface.getOrdinatesArray();
+			if (originalOrdinatesArray == null) {
+				continue;
+			}
+
+			// convert original surface to WGS84
+			JGeometry originalSurfaceWGS84 = convertToWGS84(originalSurface);
+			double[] originalOrdinatesArrayWGS84 = originalSurfaceWGS84.getOrdinatesArray();
+
+			// create Placemark for every Polygon
+			placemark = kmlFactory.createPlacemarkType();
+			placemark.setName(gmlId + "_" + String.valueOf(surfaceId));
+			placemark.setId(DisplayForm.GEOMETRY_PLACEMARK_ID + placemark.getName());
+			placemark.setStyleUrl("#" + surfaceType + "Normal");
+
+			//			if (config.getProject().getKmlExporter().isIncludeDescription() &&
+			//					!config.getProject().getKmlExporter().isGeometryHighlighting()) { // avoid double description
+			//				addBalloonContents(placemark, gmlId);
+			//			}
+
+			placemarkList.add(placemark);
+
+			PolygonType polygon = kmlFactory.createPolygonType();
+			switch (config.getProject().getKmlExporter().getAltitudeMode()) {
+			case ABSOLUTE:
+				polygon.setAltitudeModeGroup(kmlFactory.createAltitudeMode(AltitudeModeEnumType.ABSOLUTE));
+				break;
+			case RELATIVE:
+				polygon.setAltitudeModeGroup(kmlFactory.createAltitudeMode(AltitudeModeEnumType.RELATIVE_TO_GROUND));
+				break;
+			}
+			placemark.setAbstractGeometryGroup(kmlFactory.createPolygon(polygon));
+
+			boolean probablyRoof = true;
+
+			for (int i = 0; i < originalSurfaceWGS84.getElemInfo().length; i = i+3) {
+				LinearRingType linearRing = kmlFactory.createLinearRingType();
+				BoundaryType boundary = kmlFactory.createBoundaryType();
+				boundary.setLinearRing(linearRing);
+				if (originalSurfaceWGS84.getElemInfo()[i+1] == EXTERIOR_POLYGON_RING) {
+					polygon.setOuterBoundaryIs(boundary);
+				}
+				else { // INTERIOR_POLYGON_RING
+					polygon.getInnerBoundaryIs().add(boundary);
+				}
+
+				int startNextRing = ((i+3) < originalSurfaceWGS84.getElemInfo().length) ? 
+						originalSurfaceWGS84.getElemInfo()[i+3] - 1: // still holes to come
+							originalOrdinatesArrayWGS84.length; // default
+
+						// order points clockwise
+						for (int j = originalSurfaceWGS84.getElemInfo()[i] - 1; j < startNextRing; j = j+3) {
+							linearRing.getCoordinates().add(String.valueOf(reducePrecisionForXorY(originalOrdinatesArrayWGS84[j]) + "," 
+									+ reducePrecisionForXorY(originalOrdinatesArrayWGS84[j+1]) + ","
+									+ reducePrecisionForZ(originalOrdinatesArrayWGS84[j+2] + zOffset)));
+
+							probablyRoof = probablyRoof && (reducePrecisionForZ(originalOrdinatesArrayWGS84[j+2] - lowestZCoordinate) > 0);
+							// not touching the ground
+						}
+
+						if (surfaceType == null) {
+							String likelySurfaceType = (probablyRoof && currentLod < 3) ?
+									TypeAttributeValueEnum.fromCityGMLClass(CityGMLClass.ROOF_SURFACE).toString().toString() :
+										TypeAttributeValueEnum.fromCityGMLClass(CityGMLClass.WALL_SURFACE).toString();
+									placemark.setStyleUrl("#" + likelySurfaceType + "Normal");
+						}
+
+			}
+
+		}
+
+		return placemarkList;
+	}
+
+
+	private List<PlacemarkType> createPlacemarkForEachHighlingtingGeometry(KmlSplittingResult work) throws SQLException {
+
+		PlacemarkType highlightingPlacemark = null; 
+		List<PlacemarkType> placemarkList = new ArrayList<PlacemarkType>();
+
+		PreparedStatement getGeometriesStmt = null;
+		OracleResultSet rs = null;
+
+		double hlDistance = work.getDisplayForm().getHighlightingDistance();
+
+		try {
+			getGeometriesStmt = connection.prepareStatement(Queries.getSingleBuildingHighlightingQuery(currentLod),
+					ResultSet.TYPE_SCROLL_INSENSITIVE,
+					ResultSet.CONCUR_READ_ONLY);
+
+			for (int i = 1; i <= getGeometriesStmt.getParameterMetaData().getParameterCount(); i++) {
+				getGeometriesStmt.setString(i, work.getGmlId());
+			}
+			rs = (OracleResultSet)getGeometriesStmt.executeQuery();
+
+			double zOffset = getZOffsetFromConfigOrDB(work.getGmlId());
+			List<Point3d> lowestPointCandidates = getLowestPointsCoordinates(rs, (zOffset == Double.MAX_VALUE));
+			rs.beforeFirst(); // return cursor to beginning
+			if (zOffset == Double.MAX_VALUE) {
+				zOffset = getZOffsetFromGEService(work.getGmlId(), lowestPointCandidates);
+			}
+
+			while (rs.next()) {
+//				String surfaceType = rs.getString("type");
+//				if (!surfaceType.endsWith("Surface")) {
+//					surfaceType = surfaceType + "Surface";
+//				}
+				//	results are ordered by surface type
+//				if (!includeGroundSurface && CityGMLClass.GROUNDSURFACE.toString().equalsIgnoreCase(surfaceType)) {
+//					continue;
+//				}
+
+				STRUCT buildingGeometryObj = (STRUCT)rs.getObject(1); 
+				long surfaceId = rs.getLong("id");
+
+				JGeometry originalSurface = JGeometry.load(buildingGeometryObj);
+				double[] ordinatesArray = originalSurface.getOrdinatesArray();
+				if (ordinatesArray == null) {
+					continue;
+				}
+
+				int contourCount = originalSurface.getElemInfo().length/3;
+				// remove normal-irrelevant points
+				int startContour1 = originalSurface.getElemInfo()[0] - 1;
+				int endContour1 = (contourCount == 1) ? 
+						ordinatesArray.length: // last
+							originalSurface.getElemInfo()[3] - 1; // holes are irrelevant for normal calculation
+				// last point of polygons in gml is identical to first and useless for GeometryInfo
+				endContour1 = endContour1 - 3;
+
+				double nx = 0;
+				double ny = 0;
+				double nz = 0;
+
+				for (int current = startContour1; current < endContour1; current = current+3) {
+					int next = current+3;
+					if (next >= endContour1) next = 0;
+					nx = nx + ((ordinatesArray[current+1] - ordinatesArray[next+1]) * (ordinatesArray[current+2] + ordinatesArray[next+2])); 
+					ny = ny + ((ordinatesArray[current+2] - ordinatesArray[next+2]) * (ordinatesArray[current] + ordinatesArray[next])); 
+					nz = nz + ((ordinatesArray[current] - ordinatesArray[next]) * (ordinatesArray[current+1] + ordinatesArray[next+1])); 
+				}
+
+				double value = Math.sqrt(nx * nx + ny * ny + nz * nz);
+				if (value == 0) { // not a surface, but a line
+					continue;
+				}
+				nx = nx / value;
+				ny = ny / value;
+				nz = nz / value;
+
+				double factor = 1.5; // 0.5 inside Global Highlighting; 1.5 outside Global Highlighting;
+
+				for (int i = 0; i < ordinatesArray.length; i = i + 3) {
+					// coordinates = coordinates + hlDistance * (dot product of normal vector and unity vector)
+					ordinatesArray[i] = ordinatesArray[i] + hlDistance * factor * nx;
+					ordinatesArray[i+1] = ordinatesArray[i+1] + hlDistance * factor * ny;
+					ordinatesArray[i+2] = ordinatesArray[i+2] + hlDistance * factor * nz;
+				}
+
+				// now convert highlighting to WGS84
+				JGeometry highlightingSurfaceWGS84 = convertToWGS84(originalSurface);
+				double[] highlightingOrdinatesArrayWGS84 = highlightingSurfaceWGS84.getOrdinatesArray();
+
+				// create highlighting Placemark for every Polygon
+				highlightingPlacemark = kmlFactory.createPlacemarkType();
+				highlightingPlacemark.setName(work.getGmlId() + "_" + String.valueOf(surfaceId));
+				highlightingPlacemark.setId(DisplayForm.GEOMETRY_HIGHLIGHTED_PLACEMARK_ID + highlightingPlacemark.getName());
+				highlightingPlacemark.setStyleUrl("#" + work.getDisplayForm().getName() + "Style");
+
+//				if (config.getProject().getKmlExporter().isIncludeDescription() &&
+//						!config.getProject().getKmlExporter().isGeometryHighlighting()) { // avoid double description
+//					addBalloonContents(placemark, gmlId);
+//				}
+
+				placemarkList.add(highlightingPlacemark);
+
+				PolygonType highlightingPolygon = kmlFactory.createPolygonType();
+				switch (config.getProject().getKmlExporter().getAltitudeMode()) {
+				case ABSOLUTE:
+					highlightingPolygon.setAltitudeModeGroup(kmlFactory.createAltitudeMode(AltitudeModeEnumType.ABSOLUTE));
+					break;
+				case RELATIVE:
+					highlightingPolygon.setAltitudeModeGroup(kmlFactory.createAltitudeMode(AltitudeModeEnumType.RELATIVE_TO_GROUND));
+					break;
+				}
+				highlightingPlacemark.setAbstractGeometryGroup(kmlFactory.createPolygon(highlightingPolygon));
+
+				for (int i = 0; i < highlightingSurfaceWGS84.getElemInfo().length; i = i+3) {
+					LinearRingType highlightingLinearRing = kmlFactory.createLinearRingType();
+					BoundaryType highlightingBoundary = kmlFactory.createBoundaryType();
+					highlightingBoundary.setLinearRing(highlightingLinearRing);
+					if (highlightingSurfaceWGS84.getElemInfo()[i+1] == EXTERIOR_POLYGON_RING) {
+						highlightingPolygon.setOuterBoundaryIs(highlightingBoundary);
+					}
+					else { // INTERIOR_POLYGON_RING
+						highlightingPolygon.getInnerBoundaryIs().add(highlightingBoundary);
+					}
+
+					int startNextRing = ((i+3) < highlightingSurfaceWGS84.getElemInfo().length) ? 
+							highlightingSurfaceWGS84.getElemInfo()[i+3] - 1: // still holes to come
+								highlightingOrdinatesArrayWGS84.length; // default
+
+							// order points clockwise
+							for (int j = highlightingSurfaceWGS84.getElemInfo()[i] - 1; j < startNextRing; j = j+3) {
+								highlightingLinearRing.getCoordinates().add(String.valueOf(reducePrecisionForXorY(highlightingOrdinatesArrayWGS84[j]) + "," 
+										+ reducePrecisionForXorY(highlightingOrdinatesArrayWGS84[j+1]) + ","
+										+ reducePrecisionForZ(highlightingOrdinatesArrayWGS84[j+2] + zOffset)));
+							}
+
+				}
+			}
+		}
+		catch (Exception e) {
+			Logger.getInstance().warn("Exception when generating highlighting geometry of building " + work.getGmlId());
+			e.printStackTrace();
+		}
+		finally {
+			if (rs != null) rs.close();
+			if (getGeometriesStmt != null) getGeometriesStmt.close();
+		}
+
+		return placemarkList;
+	}
+	 */
+
+	protected static byte[] hexStringToByteArray(String hex) {
+		// padding if needed
+		if (hex.length()/2 != (hex.length()+1)/2) {
+			hex = "0" + hex;
+		}
+
+		byte[] bytes = new byte[hex.length()/2];
+		try {
+			for (int i = 0; i < bytes.length; i++) {
+				bytes[i] = (byte) Integer.parseInt(hex.substring(2*i, 2*i+2), 16);
+			}
+		} catch ( Exception e ) {
+			e.printStackTrace();
+			return null;
+		}
+		return bytes;
+	}
+
+	protected class Node{
+		double key;
+		Object value;
+		Node rightArc;
+		Node leftArc;
+
+		protected Node(double key, Object value){
+			this.key = key;
+			this.value = value;
+		}
+
+		protected void setLeftArc(Node leftArc) {
+			this.leftArc = leftArc;
+		}
+
+		protected Node getLeftArc() {
+			return leftArc;
+		}
+
+		protected void setRightArc (Node rightArc) {
+			this.rightArc = rightArc;
+		}
+
+		protected Node getRightArc() {
+			return rightArc;
+		}
+
+	}
+
+	protected class NodeX extends Node{
+		protected NodeX(double key, Object value){
+			super(key, value);
+		}
+	}
+	protected class NodeY extends Node{
+		protected NodeY(double key, Object value){
+			super(key, value);
+		}
+	}
+	protected class NodeZ extends Node{
+		protected NodeZ(double key, Object value){
+			super(key, value);
+		}
+	}
+
+
+}