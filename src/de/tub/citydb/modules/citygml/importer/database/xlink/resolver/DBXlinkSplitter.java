--- conflicted
+++ resolved
@@ -1,631 +1,625 @@
-/*
- * This file is part of the 3D City Database Importer/Exporter.
- * Copyright (c) 2007 - 2013
- * Institute for Geodesy and Geoinformation Science
- * Technische Universitaet Berlin, Germany
- * http://www.gis.tu-berlin.de/
- * 
- * The 3D City Database Importer/Exporter program is free software:
- * you can redistribute it and/or modify it under the terms of the
- * GNU Lesser General Public License as published by the Free
- * Software Foundation, either version 3 of the License, or
- * (at your option) any later version.
- * 
- * This program is distributed in the hope that it will be useful,
- * but WITHOUT ANY WARRANTY; without even the implied warranty of
- * MERCHANTABILITY or FITNESS FOR A PARTICULAR PURPOSE. See the
- * GNU Lesser General Public License for more details.
- * 
- * You should have received a copy of the GNU Lesser General Public
- * License along with this program. If not, see 
- * <http://www.gnu.org/licenses/>.
- * 
- * The development of the 3D City Database Importer/Exporter has 
- * been financially supported by the following cooperation partners:
- * 
- * Business Location Center, Berlin <http://www.businesslocationcenter.de/>
- * virtualcitySYSTEMS GmbH, Berlin <http://www.virtualcitysystems.de/>
- * Berlin Senate of Business, Technology and Women <http://www.berlin.de/sen/wtf/>
- */
-package de.tub.citydb.modules.citygml.importer.database.xlink.resolver;
-
-import java.sql.ResultSet;
-import java.sql.SQLException;
-import java.sql.Statement;
-import java.text.MessageFormat;
-
-import de.tub.citydb.api.concurrent.WorkerPool;
-import de.tub.citydb.api.event.EventDispatcher;
-import de.tub.citydb.config.internal.Internal;
-import de.tub.citydb.database.TableEnum;
-import de.tub.citydb.log.Logger;
-import de.tub.citydb.modules.citygml.common.database.cache.CacheTableManager;
-import de.tub.citydb.modules.citygml.common.database.cache.CacheTable;
-import de.tub.citydb.modules.citygml.common.database.cache.model.CacheTableModelEnum;
-import de.tub.citydb.modules.citygml.common.database.xlink.DBXlink;
-import de.tub.citydb.modules.citygml.common.database.xlink.DBXlinkBasic;
-import de.tub.citydb.modules.citygml.common.database.xlink.DBXlinkDeprecatedMaterial;
-import de.tub.citydb.modules.citygml.common.database.xlink.DBXlinkGroupToCityObject;
-import de.tub.citydb.modules.citygml.common.database.xlink.DBXlinkLibraryObject;
-import de.tub.citydb.modules.citygml.common.database.xlink.DBXlinkSurfaceGeometry;
-import de.tub.citydb.modules.citygml.common.database.xlink.DBXlinkTextureFile;
-import de.tub.citydb.modules.citygml.common.database.xlink.DBXlinkTextureParam;
-import de.tub.citydb.modules.citygml.common.database.xlink.DBXlinkTextureParamEnum;
-import de.tub.citydb.modules.common.event.StatusDialogMessage;
-import de.tub.citydb.modules.common.event.StatusDialogProgressBar;
-
-public class DBXlinkSplitter {
-	private final Logger LOG = Logger.getInstance();
-
-	private final CacheTableManager cacheTableManager;
-	private final WorkerPool<DBXlink> xlinkResolverPool;
-	private final WorkerPool<DBXlink> tmpXlinkPool;
-	private final EventDispatcher eventDispatcher;
-	private volatile boolean shouldRun = true;
-
-	public DBXlinkSplitter(CacheTableManager cacheTableManager, 
-			WorkerPool<DBXlink> xlinkResolverPool, 
-			WorkerPool<DBXlink> tmpXlinkPool, 
-			EventDispatcher eventDispatcher) {
-		this.cacheTableManager = cacheTableManager;
-		this.xlinkResolverPool = xlinkResolverPool;
-		this.tmpXlinkPool = tmpXlinkPool;
-		this.eventDispatcher = eventDispatcher;
-	}
-
-	public void shutdown() {
-		shouldRun = false;
-	}
-
-	public void startQuery() throws SQLException {	
-		basicXlinks();
-		groupMemberXLinks(true);
-		appearanceXlinks();
-		libraryObjectXLinks();
-
-		if (!shouldRun)
-			return;
-		
-		// restart xlink worker pools
-		// just to make sure all appearance xlinks have been handled
-		// before starting to work on geometry xlinks
-		try {
-			xlinkResolverPool.join();
-			tmpXlinkPool.join();
-		} catch (InterruptedException e) {
-			//
-		}
-
-		// xlinks to deprecated appearances can only be handled if
-		// appearances have been fully written - otherwise information is
-		// missing in tables SURFACE_DATA and TEXTURPARAM
-		deprecatedMaterialXlinks();
-
-		// handling geometry xlinks is more tricky...
-		// the reason is that we really hard copy the entries within the database.
-		// now imagine the following situation: a geometry referenced by an xlink
-		// itself points to another geometry. in order to really copy any information
-		// we have to resolve the inner xlink firstly. afterwards we can deal with the
-		// outer xlink. thus, we need a recursive strategy here...
-		surfaceGeometryXlinks(true);
-	}
-
-	private void basicXlinks() throws SQLException {
-		if (!shouldRun)
-			return;
-
-		Statement stmt = null;
-		ResultSet rs = null;
-
-		try {
-			CacheTable cacheTable = cacheTableManager.getCacheTable(CacheTableModelEnum.BASIC);	
-			if (cacheTable == null)
-				return;
-
-			LOG.info("Resolving feature XLinks...");
-			eventDispatcher.triggerEvent(new StatusDialogProgressBar(0, 0, this));
-			eventDispatcher.triggerEvent(new StatusDialogMessage(Internal.I18N.getString("import.dialog.basicXLink.msg"), this));
-			
-			int max = (int)cacheTable.size();
-			int current = 0;
-			
-			stmt = cacheTable.getConnection().createStatement();
-			rs = stmt.executeQuery("select * from " + cacheTable.getTableName());
-
-			while (rs.next() && shouldRun) {
-				eventDispatcher.triggerEvent(new StatusDialogProgressBar(++current, max, this));
-
-				long id = rs.getLong("ID");
-				int fromTable = rs.getInt("FROM_TABLE");
-				String gmlId = rs.getString("GMLID");
-				int toTable = rs.getInt("TO_TABLE");
-				String attrName = rs.getString("ATTRNAME");
-
-				// set initial context...
-				DBXlinkBasic xlink = new DBXlinkBasic(
-						id,
-						TableEnum.fromInt(fromTable),
-						gmlId,
-						TableEnum.fromInt(toTable));
-
-				if (attrName != null && attrName.length() != 0)
-					xlink.setAttrName(attrName);
-
-				xlinkResolverPool.addWork(xlink);
-			}
-		} finally {
-			if (rs != null) {
-				rs.close();
-				rs = null;
-			}
-
-			if (stmt != null) {
-				stmt.close();
-				stmt = null;
-			}
-		}
-	}
-	
-	private void groupMemberXLinks(boolean checkRecursive) throws SQLException {
-		if (!shouldRun)
-			return;
-
-		CacheTable cacheTable = cacheTableManager.getCacheTable(CacheTableModelEnum.GROUP_TO_CITYOBJECT);		
-		if (cacheTable == null)
-			return;
-
-		LOG.info("Resolving CityObjectGroup XLinks...");
-
-		queryGroupMemberXLinks(cacheTable, checkRecursive, -1, 1);
-	}
-
-	private void queryGroupMemberXLinks(CacheTable cacheTable, 
-			boolean checkRecursive, 
-			long remaining, 
-			int pass) throws SQLException {
-		Statement stmt = null;
-		ResultSet rs = null;
-
-		try {					
-			eventDispatcher.triggerEvent(new StatusDialogProgressBar(0, 0, this));
-			String text = Internal.I18N.getString("import.dialog.groupXLink.msg");
-			Object[] args = new Object[]{ pass };
-			eventDispatcher.triggerEvent(new StatusDialogMessage(MessageFormat.format(text, args), this));
-
-			int max = (remaining == -1) ? (int)cacheTable.size() : (int)remaining;
-			int current = 0;
-
-			CacheTable mirrorTable = cacheTable.mirrorAndIndex();
-			cacheTable.truncate();
-			
-			stmt = mirrorTable.getConnection().createStatement();
-			rs = stmt.executeQuery("select * from " + mirrorTable.getTableName());
-
-			while (rs.next() && shouldRun) {
-				eventDispatcher.triggerEvent(new StatusDialogProgressBar(++current, max, this));
-
-				long groupId = rs.getLong("GROUP_ID");
-				String gmlId = rs.getString("GMLID");
-				int isParent = rs.getInt("IS_PARENT");
-				String role = rs.getString("ROLE");
-
-				// set initial context...
-				DBXlinkGroupToCityObject xlink = new DBXlinkGroupToCityObject(
-						groupId,
-						gmlId,
-						isParent == 1);
-
-				xlink.setRole(role);
-				xlinkResolverPool.addWork(xlink);
-			}
-
-			if (checkRecursive && shouldRun) {
-				rs.close();
-				stmt.close();
-
-				try {
-					xlinkResolverPool.join();
-					tmpXlinkPool.join();
-				} catch (InterruptedException e) {
-					//
-				}
-
-				long unresolved = cacheTable.size();
-				if (unresolved > 0) {
-					if (unresolved != remaining) {
-						// we still have unresolved xlinks... so do another recursion
-						cacheTable.dropMirrorTable();
-						queryGroupMemberXLinks(cacheTable, checkRecursive, unresolved, ++pass);
-					} else {
-						// we detected a cycle and cannot resolve the remaining xlinks
-						LOG.error("Illegal graph cycle in grouping detected. XLink references cannot be resolved.");
-					}
-				}
-			}
-		} finally {
-			if (rs != null) {
-				rs.close();
-				rs = null;
-			}
-
-			if (stmt != null) {
-				stmt.close();
-				stmt = null;
-			}
-		}
-	}
-
-	private void appearanceXlinks() throws SQLException {
-		if (!shouldRun)
-			return;
-
-		Statement stmt = null;
-		ResultSet rs = null;
-
-		try {
-			if (!cacheTableManager.existsCacheTable(CacheTableModelEnum.TEXTUREPARAM) && 
-					!cacheTableManager.existsCacheTable(CacheTableModelEnum.TEXTURE_FILE))
-				return;			
-
-			LOG.info("Resolving appearance XLinks...");
-			eventDispatcher.triggerEvent(new StatusDialogProgressBar(0, 0, this));
-			eventDispatcher.triggerEvent(new StatusDialogMessage(Internal.I18N.getString("import.dialog.appXlink.msg"), this));
-
-			// first run: resolve texture param
-			if (cacheTableManager.existsCacheTable(CacheTableModelEnum.TEXTUREPARAM)) {			
-				CacheTable temporaryTable = cacheTableManager.getCacheTable(CacheTableModelEnum.TEXTUREPARAM);				
-				temporaryTable.enableIndexes();				
-				
-				if (cacheTableManager.existsCacheTable(CacheTableModelEnum.LINEAR_RING))
-					cacheTableManager.getCacheTable(CacheTableModelEnum.LINEAR_RING).enableIndexes();
-
-				int max = (int)temporaryTable.size();
-				int current = 0;
-
-				stmt = temporaryTable.getConnection().createStatement();
-				rs = stmt.executeQuery("select * from " + temporaryTable.getTableName() + 
-						" where not TYPE=" + DBXlinkTextureParamEnum.XLINK_TEXTUREASSOCIATION.ordinal());
-
-				while (rs.next() && shouldRun) {
-					eventDispatcher.triggerEvent(new StatusDialogProgressBar(++current, max, this));
-
-					long id = rs.getLong("ID");
-					String gmlId = rs.getString("GMLID");
-					int appType = rs.getInt("TYPE");
-
-					// set initial context...
-					DBXlinkTextureParam xlink = new DBXlinkTextureParam(
-							id,
-							gmlId,
-							DBXlinkTextureParamEnum.fromInt(appType));
-
-					int isTexPara = rs.getInt("IS_TEXTURE_PARAMETERIZATION");
-					if (!rs.wasNull())
-						xlink.setTextureParameterization(isTexPara != 0);
-
-					String texParamGmlId = rs.getString("TEXPARAM_GMLID");
-					if (!rs.wasNull())
-						xlink.setTexParamGmlId(texParamGmlId);
-
-					String worldToTexture = rs.getString("WORLD_TO_TEXTURE");
-					if (!rs.wasNull())
-						xlink.setWorldToTexture(worldToTexture);
-
-					String textureCoord = rs.getString("TEXTURE_COORDINATES");
-					if (!rs.wasNull())
-						xlink.setTextureCoord(textureCoord);
-
-					String targetURI = rs.getString("TARGET_URI");
-					if (!rs.wasNull())
-						xlink.setTargetURI(targetURI);
-
-					String texCoordListId = rs.getString("TEXCOORDLIST_ID");
-					if (!rs.wasNull())
-						xlink.setTexCoordListId(texCoordListId);
-
-					xlinkResolverPool.addWork(xlink);
-				}
-
-				rs.close();
-				stmt.close();
-			}
-
-			// second run: import texture images and world files
-			if (cacheTableManager.existsCacheTable(CacheTableModelEnum.TEXTURE_FILE)) {		
-				LOG.info("Importing texture images...");
-				eventDispatcher.triggerEvent(new StatusDialogProgressBar(0, 0, this));
-				eventDispatcher.triggerEvent(new StatusDialogMessage(Internal.I18N.getString("import.dialog.texImg.msg"), this));
-				
-<<<<<<< HEAD
-				CacheTable temporaryTable = cacheManager.getCacheTable(CacheTableModelEnum.TEXTURE_FILE);
-				temporaryTable.enableIndexes();
-				
-=======
-				CacheTable temporaryTable = cacheTableManager.getCacheTable(CacheTableModelEnum.TEXTURE_FILE);
-
->>>>>>> f7d75e5d
-				int max = (int)temporaryTable.size();
-				int current = 0;
-				
-				stmt = temporaryTable.getConnection().createStatement();
-				rs = stmt.executeQuery("select * from " + temporaryTable.getTableName() + " order by FILE_URI");
-
-				String previousImageURI = null;
-				while (rs.next() && shouldRun) {
-					eventDispatcher.triggerEvent(new StatusDialogProgressBar(++current, max, this));
-					
-					long id = rs.getLong("ID");
-					String imageURI = rs.getString("FILE_URI");
-					String mimeType = rs.getString("MIME_TYPE");
-					String codeSpace = rs.getString("MIME_TYPE_CODESPACE");
-					boolean hasWorldFile = rs.getBoolean("HAS_WORLD_FILE");
-
-					DBXlinkTextureFile xlink = new DBXlinkTextureFile(
-							id,
-							imageURI,
-							mimeType,
-							codeSpace
-							);
-					
-					xlink.setHasWorldFile(hasWorldFile);
-					xlink.setTextureAtlas(imageURI.equals(previousImageURI));
-					xlinkResolverPool.addWork(xlink);
-					
-					previousImageURI = imageURI;
-				}
-
-				rs.close();
-				stmt.close();
-			}
-
-			// restart xlink worker pools
-			try {
-				xlinkResolverPool.join();
-				tmpXlinkPool.join();
-			} catch (InterruptedException e) {
-				//
-			}
-
-			if (!shouldRun)
-				return;
-
-			// third run: identifying xlinks to texture association elements...
-			if (cacheTableManager.existsCacheTable(CacheTableModelEnum.TEXTUREPARAM) && 
-					cacheTableManager.existsCacheTable(CacheTableModelEnum.TEXTUREASSOCIATION)) {
-				eventDispatcher.triggerEvent(new StatusDialogProgressBar(0, 0, this));
-				eventDispatcher.triggerEvent(new StatusDialogMessage(Internal.I18N.getString("import.dialog.appXlink.msg"), this));
-				
-				CacheTable cacheTable = cacheTableManager.getCacheTable(CacheTableModelEnum.TEXTUREPARAM);
-				cacheTableManager.getCacheTable(CacheTableModelEnum.TEXTUREASSOCIATION).enableIndexes();
-
-				int max = (int)cacheTable.size();
-				int current = 0;
-				
-				stmt = cacheTable.getConnection().createStatement();
-				rs = stmt.executeQuery("select * from " + cacheTable.getTableName() + " where TYPE=" + DBXlinkTextureParamEnum.XLINK_TEXTUREASSOCIATION.ordinal());
-
-				while (rs.next() && shouldRun) {
-					eventDispatcher.triggerEvent(new StatusDialogProgressBar(++current, max, this));
-
-					long id = rs.getLong("ID");
-					String gmlId = rs.getString("GMLID");
-					String targetURI = rs.getString("TARGET_URI");
-
-					DBXlinkTextureParam xlink = new DBXlinkTextureParam(
-							id,
-							gmlId,
-							DBXlinkTextureParamEnum.XLINK_TEXTUREASSOCIATION);
-
-					xlink.setTargetURI(targetURI);
-					xlinkResolverPool.addWork(xlink);
-				}
-			}
-
-		} finally {
-			if (rs != null) {
-				rs.close();
-				rs = null;
-			}
-
-			if (stmt != null) {
-				stmt.close();
-				stmt = null;
-			}
-		}
-	}
-
-	private void libraryObjectXLinks() throws SQLException {
-		if (!shouldRun)
-			return;
-		
-		Statement stmt = null;
-		ResultSet rs = null;
-
-		try {
-			CacheTable cacheTable = cacheTableManager.getCacheTable(CacheTableModelEnum.LIBRARY_OBJECT);	
-			if (cacheTable == null)
-				return;
-			
-			LOG.info("Importing library objects...");
-			eventDispatcher.triggerEvent(new StatusDialogProgressBar(0, 0, this));
-			eventDispatcher.triggerEvent(new StatusDialogMessage(Internal.I18N.getString("import.dialog.libObj.msg"), this));
-				
-			int max = (int)cacheTable.size();
-			int current = 0;
-			
-			stmt = cacheTable.getConnection().createStatement();
-			rs = stmt.executeQuery("select * from " + cacheTable.getTableName());
-
-			while (rs.next() && shouldRun) {
-				eventDispatcher.triggerEvent(new StatusDialogProgressBar(++current, max, this));
-
-				long id = rs.getLong("ID");
-				String imageURI = rs.getString("FILE_URI");
-
-				// set initial context
-				DBXlinkLibraryObject xlink = new DBXlinkLibraryObject(
-						id,
-						imageURI);
-				
-				xlinkResolverPool.addWork(xlink);
-			}
-		} finally {
-			if (rs != null) {
-				rs.close();
-				rs = null;
-			}
-
-			if (stmt != null) {
-				stmt.close();
-				stmt = null;
-			}
-		}
-	}
-	
-	private void deprecatedMaterialXlinks() throws SQLException {
-		if (!shouldRun)
-			return;
-
-		Statement stmt = null;
-		ResultSet rs = null;
-
-		try {
-			CacheTable cacheTable = cacheTableManager.getCacheTable(CacheTableModelEnum.DEPRECATED_MATERIAL);
-			if (cacheTable == null)
-				return;
-
-			LOG.info("Resolving TexturedSurface XLinks...");
-			eventDispatcher.triggerEvent(new StatusDialogProgressBar(0, 0, this));
-			eventDispatcher.triggerEvent(new StatusDialogMessage(Internal.I18N.getString("import.dialog.depMat.msg"), this));
-			
-			int max = (int)cacheTable.size();
-			int current = 0;
-			
-			stmt = cacheTable.getConnection().createStatement();
-			rs = stmt.executeQuery("select * from " + cacheTable.getTableName());
-
-			while (rs.next() && shouldRun) {
-				eventDispatcher.triggerEvent(new StatusDialogProgressBar(++current, max, this));
-
-				long appearanceId = rs.getLong("ID");
-				String gmlId = rs.getString("GMLID");
-				long surfaceGeometryId = rs.getLong("SURFACE_GEOMETRY_ID");
-
-				// set initial context
-				DBXlinkDeprecatedMaterial xlink = new DBXlinkDeprecatedMaterial(
-						appearanceId,
-						gmlId,
-						surfaceGeometryId);
-
-				xlinkResolverPool.addWork(xlink);
-			}
-		} finally {
-			if (rs != null) {
-				rs.close();
-				rs = null;
-			}
-
-			if (stmt != null) {
-				stmt.close();
-				stmt = null;
-			}
-		}
-	}
-
-	private void surfaceGeometryXlinks(boolean checkRecursive) throws SQLException {
-		if (!shouldRun)
-			return;
-
-		CacheTable cacheTable = cacheTableManager.getCacheTable(CacheTableModelEnum.SURFACE_GEOMETRY);
-		if (cacheTable == null)
-			return;
-
-		LOG.info("Resolving geometry XLinks...");
-
-		querySurfaceGeometryXlinks(cacheTable, checkRecursive, -1, 1);
-	}
-
-	private void querySurfaceGeometryXlinks(CacheTable cacheTable, 
-			boolean checkRecursive, 
-			long remaining, 
-			int pass) throws SQLException {
-		Statement stmt = null;
-		ResultSet rs = null;
-
-		try {
-			eventDispatcher.triggerEvent(new StatusDialogProgressBar(0, 0, this));
-			String text = Internal.I18N.getString("import.dialog.geomXLink.msg");
-			Object[] args = new Object[]{ pass };
-			eventDispatcher.triggerEvent(new StatusDialogMessage(MessageFormat.format(text, args), this));
-
-			int max = (remaining == -1) ? (int)cacheTable.size() : (int)remaining;
-			int current = 0;
-			
-			CacheTable mirrorTable = cacheTable.mirrorAndIndex();
-			cacheTable.truncate();
-
-			stmt = mirrorTable.getConnection().createStatement();
-			rs = stmt.executeQuery("select * from " + mirrorTable.getTableName());
-
-			while (rs.next() && shouldRun) {
-				eventDispatcher.triggerEvent(new StatusDialogProgressBar(++current, max, this));
-				
-				long id = rs.getLong("ID");
-				long parentId = rs.getLong("PARENT_ID");
-				long rootId = rs.getLong("ROOT_ID");
-				boolean reverse = rs.getInt("REVERSE") == 1;
-				String gmlId = rs.getString("GMLID");
-				long cityObjectId = rs.getLong("CITYOBJECT_ID");
-				int fromTable = rs.getInt("FROM_TABLE");
-				String attrName = rs.getString("ATTRNAME");
-
-				// set initial context...
-				DBXlinkSurfaceGeometry xlink = new DBXlinkSurfaceGeometry(
-						id,
-						parentId,
-						rootId,
-						reverse,
-						gmlId,
-						cityObjectId,
-						TableEnum.fromInt(fromTable),
-						attrName);
-
-				xlinkResolverPool.addWork(xlink);
-			}
-
-			if (checkRecursive && shouldRun) {
-				rs.close();
-				stmt.close();
-
-				try {
-					xlinkResolverPool.join();
-					tmpXlinkPool.join();
-				} catch (InterruptedException e) {
-					//
-				}
-
-				long unresolved = cacheTable.size();
-				if (unresolved > 0) {
-					if (unresolved != remaining) {
-						// we still have unresolved xlinks... so do another recursion
-						cacheTable.dropMirrorTable();
-						querySurfaceGeometryXlinks(cacheTable, checkRecursive, unresolved, ++pass);
-					} else {
-						// we detected a cycle and cannot resolve the remaining xlinks
-						LOG.error("Illegal graph cycle in geometry detected. XLink references cannot be resolved.");
-					}
-				}
-			}
-		} finally {
-			if (rs != null) {
-				rs.close();
-				rs = null;
-			}
-
-			if (stmt != null) {
-				stmt.close();
-				stmt = null;
-			}
-		}
-	}
-}
+/*
+ * This file is part of the 3D City Database Importer/Exporter.
+ * Copyright (c) 2007 - 2013
+ * Institute for Geodesy and Geoinformation Science
+ * Technische Universitaet Berlin, Germany
+ * http://www.gis.tu-berlin.de/
+ * 
+ * The 3D City Database Importer/Exporter program is free software:
+ * you can redistribute it and/or modify it under the terms of the
+ * GNU Lesser General Public License as published by the Free
+ * Software Foundation, either version 3 of the License, or
+ * (at your option) any later version.
+ * 
+ * This program is distributed in the hope that it will be useful,
+ * but WITHOUT ANY WARRANTY; without even the implied warranty of
+ * MERCHANTABILITY or FITNESS FOR A PARTICULAR PURPOSE. See the
+ * GNU Lesser General Public License for more details.
+ * 
+ * You should have received a copy of the GNU Lesser General Public
+ * License along with this program. If not, see 
+ * <http://www.gnu.org/licenses/>.
+ * 
+ * The development of the 3D City Database Importer/Exporter has 
+ * been financially supported by the following cooperation partners:
+ * 
+ * Business Location Center, Berlin <http://www.businesslocationcenter.de/>
+ * virtualcitySYSTEMS GmbH, Berlin <http://www.virtualcitysystems.de/>
+ * Berlin Senate of Business, Technology and Women <http://www.berlin.de/sen/wtf/>
+ */
+package de.tub.citydb.modules.citygml.importer.database.xlink.resolver;
+
+import java.sql.ResultSet;
+import java.sql.SQLException;
+import java.sql.Statement;
+import java.text.MessageFormat;
+
+import de.tub.citydb.api.concurrent.WorkerPool;
+import de.tub.citydb.api.event.EventDispatcher;
+import de.tub.citydb.config.internal.Internal;
+import de.tub.citydb.database.TableEnum;
+import de.tub.citydb.log.Logger;
+import de.tub.citydb.modules.citygml.common.database.cache.CacheTableManager;
+import de.tub.citydb.modules.citygml.common.database.cache.CacheTable;
+import de.tub.citydb.modules.citygml.common.database.cache.model.CacheTableModelEnum;
+import de.tub.citydb.modules.citygml.common.database.xlink.DBXlink;
+import de.tub.citydb.modules.citygml.common.database.xlink.DBXlinkBasic;
+import de.tub.citydb.modules.citygml.common.database.xlink.DBXlinkDeprecatedMaterial;
+import de.tub.citydb.modules.citygml.common.database.xlink.DBXlinkGroupToCityObject;
+import de.tub.citydb.modules.citygml.common.database.xlink.DBXlinkLibraryObject;
+import de.tub.citydb.modules.citygml.common.database.xlink.DBXlinkSurfaceGeometry;
+import de.tub.citydb.modules.citygml.common.database.xlink.DBXlinkTextureFile;
+import de.tub.citydb.modules.citygml.common.database.xlink.DBXlinkTextureParam;
+import de.tub.citydb.modules.citygml.common.database.xlink.DBXlinkTextureParamEnum;
+import de.tub.citydb.modules.common.event.StatusDialogMessage;
+import de.tub.citydb.modules.common.event.StatusDialogProgressBar;
+
+public class DBXlinkSplitter {
+	private final Logger LOG = Logger.getInstance();
+
+	private final CacheTableManager cacheTableManager;
+	private final WorkerPool<DBXlink> xlinkResolverPool;
+	private final WorkerPool<DBXlink> tmpXlinkPool;
+	private final EventDispatcher eventDispatcher;
+	private volatile boolean shouldRun = true;
+
+	public DBXlinkSplitter(CacheTableManager cacheTableManager, 
+			WorkerPool<DBXlink> xlinkResolverPool, 
+			WorkerPool<DBXlink> tmpXlinkPool, 
+			EventDispatcher eventDispatcher) {
+		this.cacheTableManager = cacheTableManager;
+		this.xlinkResolverPool = xlinkResolverPool;
+		this.tmpXlinkPool = tmpXlinkPool;
+		this.eventDispatcher = eventDispatcher;
+	}
+
+	public void shutdown() {
+		shouldRun = false;
+	}
+
+	public void startQuery() throws SQLException {	
+		basicXlinks();
+		groupMemberXLinks(true);
+		appearanceXlinks();
+		libraryObjectXLinks();
+
+		if (!shouldRun)
+			return;
+		
+		// restart xlink worker pools
+		// just to make sure all appearance xlinks have been handled
+		// before starting to work on geometry xlinks
+		try {
+			xlinkResolverPool.join();
+			tmpXlinkPool.join();
+		} catch (InterruptedException e) {
+			//
+		}
+
+		// xlinks to deprecated appearances can only be handled if
+		// appearances have been fully written - otherwise information is
+		// missing in tables SURFACE_DATA and TEXTURPARAM
+		deprecatedMaterialXlinks();
+
+		// handling geometry xlinks is more tricky...
+		// the reason is that we really hard copy the entries within the database.
+		// now imagine the following situation: a geometry referenced by an xlink
+		// itself points to another geometry. in order to really copy any information
+		// we have to resolve the inner xlink firstly. afterwards we can deal with the
+		// outer xlink. thus, we need a recursive strategy here...
+		surfaceGeometryXlinks(true);
+	}
+
+	private void basicXlinks() throws SQLException {
+		if (!shouldRun)
+			return;
+
+		Statement stmt = null;
+		ResultSet rs = null;
+
+		try {
+			CacheTable cacheTable = cacheTableManager.getCacheTable(CacheTableModelEnum.BASIC);	
+			if (cacheTable == null)
+				return;
+
+			LOG.info("Resolving feature XLinks...");
+			eventDispatcher.triggerEvent(new StatusDialogProgressBar(0, 0, this));
+			eventDispatcher.triggerEvent(new StatusDialogMessage(Internal.I18N.getString("import.dialog.basicXLink.msg"), this));
+			
+			int max = (int)cacheTable.size();
+			int current = 0;
+			
+			stmt = cacheTable.getConnection().createStatement();
+			rs = stmt.executeQuery("select * from " + cacheTable.getTableName());
+
+			while (rs.next() && shouldRun) {
+				eventDispatcher.triggerEvent(new StatusDialogProgressBar(++current, max, this));
+
+				long id = rs.getLong("ID");
+				int fromTable = rs.getInt("FROM_TABLE");
+				String gmlId = rs.getString("GMLID");
+				int toTable = rs.getInt("TO_TABLE");
+				String attrName = rs.getString("ATTRNAME");
+
+				// set initial context...
+				DBXlinkBasic xlink = new DBXlinkBasic(
+						id,
+						TableEnum.fromInt(fromTable),
+						gmlId,
+						TableEnum.fromInt(toTable));
+
+				if (attrName != null && attrName.length() != 0)
+					xlink.setAttrName(attrName);
+
+				xlinkResolverPool.addWork(xlink);
+			}
+		} finally {
+			if (rs != null) {
+				rs.close();
+				rs = null;
+			}
+
+			if (stmt != null) {
+				stmt.close();
+				stmt = null;
+			}
+		}
+	}
+	
+	private void groupMemberXLinks(boolean checkRecursive) throws SQLException {
+		if (!shouldRun)
+			return;
+
+		CacheTable cacheTable = cacheTableManager.getCacheTable(CacheTableModelEnum.GROUP_TO_CITYOBJECT);		
+		if (cacheTable == null)
+			return;
+
+		LOG.info("Resolving CityObjectGroup XLinks...");
+
+		queryGroupMemberXLinks(cacheTable, checkRecursive, -1, 1);
+	}
+
+	private void queryGroupMemberXLinks(CacheTable cacheTable, 
+			boolean checkRecursive, 
+			long remaining, 
+			int pass) throws SQLException {
+		Statement stmt = null;
+		ResultSet rs = null;
+
+		try {					
+			eventDispatcher.triggerEvent(new StatusDialogProgressBar(0, 0, this));
+			String text = Internal.I18N.getString("import.dialog.groupXLink.msg");
+			Object[] args = new Object[]{ pass };
+			eventDispatcher.triggerEvent(new StatusDialogMessage(MessageFormat.format(text, args), this));
+
+			int max = (remaining == -1) ? (int)cacheTable.size() : (int)remaining;
+			int current = 0;
+
+			CacheTable mirrorTable = cacheTable.mirrorAndIndex();
+			cacheTable.truncate();
+			
+			stmt = mirrorTable.getConnection().createStatement();
+			rs = stmt.executeQuery("select * from " + mirrorTable.getTableName());
+
+			while (rs.next() && shouldRun) {
+				eventDispatcher.triggerEvent(new StatusDialogProgressBar(++current, max, this));
+
+				long groupId = rs.getLong("GROUP_ID");
+				String gmlId = rs.getString("GMLID");
+				int isParent = rs.getInt("IS_PARENT");
+				String role = rs.getString("ROLE");
+
+				// set initial context...
+				DBXlinkGroupToCityObject xlink = new DBXlinkGroupToCityObject(
+						groupId,
+						gmlId,
+						isParent == 1);
+
+				xlink.setRole(role);
+				xlinkResolverPool.addWork(xlink);
+			}
+
+			if (checkRecursive && shouldRun) {
+				rs.close();
+				stmt.close();
+
+				try {
+					xlinkResolverPool.join();
+					tmpXlinkPool.join();
+				} catch (InterruptedException e) {
+					//
+				}
+
+				long unresolved = cacheTable.size();
+				if (unresolved > 0) {
+					if (unresolved != remaining) {
+						// we still have unresolved xlinks... so do another recursion
+						cacheTable.dropMirrorTable();
+						queryGroupMemberXLinks(cacheTable, checkRecursive, unresolved, ++pass);
+					} else {
+						// we detected a cycle and cannot resolve the remaining xlinks
+						LOG.error("Illegal graph cycle in grouping detected. XLink references cannot be resolved.");
+					}
+				}
+			}
+		} finally {
+			if (rs != null) {
+				rs.close();
+				rs = null;
+			}
+
+			if (stmt != null) {
+				stmt.close();
+				stmt = null;
+			}
+		}
+	}
+
+	private void appearanceXlinks() throws SQLException {
+		if (!shouldRun)
+			return;
+
+		Statement stmt = null;
+		ResultSet rs = null;
+
+		try {
+			if (!cacheTableManager.existsCacheTable(CacheTableModelEnum.TEXTUREPARAM) && 
+					!cacheTableManager.existsCacheTable(CacheTableModelEnum.TEXTURE_FILE))
+				return;			
+
+			LOG.info("Resolving appearance XLinks...");
+			eventDispatcher.triggerEvent(new StatusDialogProgressBar(0, 0, this));
+			eventDispatcher.triggerEvent(new StatusDialogMessage(Internal.I18N.getString("import.dialog.appXlink.msg"), this));
+
+			// first run: resolve texture param
+			if (cacheTableManager.existsCacheTable(CacheTableModelEnum.TEXTUREPARAM)) {			
+				CacheTable temporaryTable = cacheTableManager.getCacheTable(CacheTableModelEnum.TEXTUREPARAM);				
+				temporaryTable.enableIndexes();				
+				
+				if (cacheTableManager.existsCacheTable(CacheTableModelEnum.LINEAR_RING))
+					cacheTableManager.getCacheTable(CacheTableModelEnum.LINEAR_RING).enableIndexes();
+
+				int max = (int)temporaryTable.size();
+				int current = 0;
+
+				stmt = temporaryTable.getConnection().createStatement();
+				rs = stmt.executeQuery("select * from " + temporaryTable.getTableName() + 
+						" where not TYPE=" + DBXlinkTextureParamEnum.XLINK_TEXTUREASSOCIATION.ordinal());
+
+				while (rs.next() && shouldRun) {
+					eventDispatcher.triggerEvent(new StatusDialogProgressBar(++current, max, this));
+
+					long id = rs.getLong("ID");
+					String gmlId = rs.getString("GMLID");
+					int appType = rs.getInt("TYPE");
+
+					// set initial context...
+					DBXlinkTextureParam xlink = new DBXlinkTextureParam(
+							id,
+							gmlId,
+							DBXlinkTextureParamEnum.fromInt(appType));
+
+					int isTexPara = rs.getInt("IS_TEXTURE_PARAMETERIZATION");
+					if (!rs.wasNull())
+						xlink.setTextureParameterization(isTexPara != 0);
+
+					String texParamGmlId = rs.getString("TEXPARAM_GMLID");
+					if (!rs.wasNull())
+						xlink.setTexParamGmlId(texParamGmlId);
+
+					String worldToTexture = rs.getString("WORLD_TO_TEXTURE");
+					if (!rs.wasNull())
+						xlink.setWorldToTexture(worldToTexture);
+
+					String textureCoord = rs.getString("TEXTURE_COORDINATES");
+					if (!rs.wasNull())
+						xlink.setTextureCoord(textureCoord);
+
+					String targetURI = rs.getString("TARGET_URI");
+					if (!rs.wasNull())
+						xlink.setTargetURI(targetURI);
+
+					String texCoordListId = rs.getString("TEXCOORDLIST_ID");
+					if (!rs.wasNull())
+						xlink.setTexCoordListId(texCoordListId);
+
+					xlinkResolverPool.addWork(xlink);
+				}
+
+				rs.close();
+				stmt.close();
+			}
+
+			// second run: import texture images and world files
+			if (cacheTableManager.existsCacheTable(CacheTableModelEnum.TEXTURE_FILE)) {		
+				LOG.info("Importing texture images...");
+				eventDispatcher.triggerEvent(new StatusDialogProgressBar(0, 0, this));
+				eventDispatcher.triggerEvent(new StatusDialogMessage(Internal.I18N.getString("import.dialog.texImg.msg"), this));
+				
+				CacheTable temporaryTable = cacheTableManager.getCacheTable(CacheTableModelEnum.TEXTURE_FILE);
+
+				int max = (int)temporaryTable.size();
+				int current = 0;
+				
+				stmt = temporaryTable.getConnection().createStatement();
+				rs = stmt.executeQuery("select * from " + temporaryTable.getTableName() + " order by FILE_URI");
+
+				String previousImageURI = null;
+				while (rs.next() && shouldRun) {
+					eventDispatcher.triggerEvent(new StatusDialogProgressBar(++current, max, this));
+					
+					long id = rs.getLong("ID");
+					String imageURI = rs.getString("FILE_URI");
+					String mimeType = rs.getString("MIME_TYPE");
+					String codeSpace = rs.getString("MIME_TYPE_CODESPACE");
+					boolean hasWorldFile = rs.getBoolean("HAS_WORLD_FILE");
+
+					DBXlinkTextureFile xlink = new DBXlinkTextureFile(
+							id,
+							imageURI,
+							mimeType,
+							codeSpace
+							);
+					
+					xlink.setHasWorldFile(hasWorldFile);
+					xlink.setTextureAtlas(imageURI.equals(previousImageURI));
+					xlinkResolverPool.addWork(xlink);
+					
+					previousImageURI = imageURI;
+				}
+
+				rs.close();
+				stmt.close();
+			}
+
+			// restart xlink worker pools
+			try {
+				xlinkResolverPool.join();
+				tmpXlinkPool.join();
+			} catch (InterruptedException e) {
+				//
+			}
+
+			if (!shouldRun)
+				return;
+
+			// third run: identifying xlinks to texture association elements...
+			if (cacheTableManager.existsCacheTable(CacheTableModelEnum.TEXTUREPARAM) && 
+					cacheTableManager.existsCacheTable(CacheTableModelEnum.TEXTUREASSOCIATION)) {
+				eventDispatcher.triggerEvent(new StatusDialogProgressBar(0, 0, this));
+				eventDispatcher.triggerEvent(new StatusDialogMessage(Internal.I18N.getString("import.dialog.appXlink.msg"), this));
+				
+				CacheTable cacheTable = cacheTableManager.getCacheTable(CacheTableModelEnum.TEXTUREPARAM);
+				cacheTableManager.getCacheTable(CacheTableModelEnum.TEXTUREASSOCIATION).enableIndexes();
+
+				int max = (int)cacheTable.size();
+				int current = 0;
+				
+				stmt = cacheTable.getConnection().createStatement();
+				rs = stmt.executeQuery("select * from " + cacheTable.getTableName() + " where TYPE=" + DBXlinkTextureParamEnum.XLINK_TEXTUREASSOCIATION.ordinal());
+
+				while (rs.next() && shouldRun) {
+					eventDispatcher.triggerEvent(new StatusDialogProgressBar(++current, max, this));
+
+					long id = rs.getLong("ID");
+					String gmlId = rs.getString("GMLID");
+					String targetURI = rs.getString("TARGET_URI");
+
+					DBXlinkTextureParam xlink = new DBXlinkTextureParam(
+							id,
+							gmlId,
+							DBXlinkTextureParamEnum.XLINK_TEXTUREASSOCIATION);
+
+					xlink.setTargetURI(targetURI);
+					xlinkResolverPool.addWork(xlink);
+				}
+			}
+
+		} finally {
+			if (rs != null) {
+				rs.close();
+				rs = null;
+			}
+
+			if (stmt != null) {
+				stmt.close();
+				stmt = null;
+			}
+		}
+	}
+
+	private void libraryObjectXLinks() throws SQLException {
+		if (!shouldRun)
+			return;
+		
+		Statement stmt = null;
+		ResultSet rs = null;
+
+		try {
+			CacheTable cacheTable = cacheTableManager.getCacheTable(CacheTableModelEnum.LIBRARY_OBJECT);	
+			if (cacheTable == null)
+				return;
+			
+			LOG.info("Importing library objects...");
+			eventDispatcher.triggerEvent(new StatusDialogProgressBar(0, 0, this));
+			eventDispatcher.triggerEvent(new StatusDialogMessage(Internal.I18N.getString("import.dialog.libObj.msg"), this));
+				
+			int max = (int)cacheTable.size();
+			int current = 0;
+			
+			stmt = cacheTable.getConnection().createStatement();
+			rs = stmt.executeQuery("select * from " + cacheTable.getTableName());
+
+			while (rs.next() && shouldRun) {
+				eventDispatcher.triggerEvent(new StatusDialogProgressBar(++current, max, this));
+
+				long id = rs.getLong("ID");
+				String imageURI = rs.getString("FILE_URI");
+
+				// set initial context
+				DBXlinkLibraryObject xlink = new DBXlinkLibraryObject(
+						id,
+						imageURI);
+				
+				xlinkResolverPool.addWork(xlink);
+			}
+		} finally {
+			if (rs != null) {
+				rs.close();
+				rs = null;
+			}
+
+			if (stmt != null) {
+				stmt.close();
+				stmt = null;
+			}
+		}
+	}
+	
+	private void deprecatedMaterialXlinks() throws SQLException {
+		if (!shouldRun)
+			return;
+
+		Statement stmt = null;
+		ResultSet rs = null;
+
+		try {
+			CacheTable cacheTable = cacheTableManager.getCacheTable(CacheTableModelEnum.DEPRECATED_MATERIAL);
+			if (cacheTable == null)
+				return;
+
+			LOG.info("Resolving TexturedSurface XLinks...");
+			eventDispatcher.triggerEvent(new StatusDialogProgressBar(0, 0, this));
+			eventDispatcher.triggerEvent(new StatusDialogMessage(Internal.I18N.getString("import.dialog.depMat.msg"), this));
+			
+			int max = (int)cacheTable.size();
+			int current = 0;
+			
+			stmt = cacheTable.getConnection().createStatement();
+			rs = stmt.executeQuery("select * from " + cacheTable.getTableName());
+
+			while (rs.next() && shouldRun) {
+				eventDispatcher.triggerEvent(new StatusDialogProgressBar(++current, max, this));
+
+				long appearanceId = rs.getLong("ID");
+				String gmlId = rs.getString("GMLID");
+				long surfaceGeometryId = rs.getLong("SURFACE_GEOMETRY_ID");
+
+				// set initial context
+				DBXlinkDeprecatedMaterial xlink = new DBXlinkDeprecatedMaterial(
+						appearanceId,
+						gmlId,
+						surfaceGeometryId);
+
+				xlinkResolverPool.addWork(xlink);
+			}
+		} finally {
+			if (rs != null) {
+				rs.close();
+				rs = null;
+			}
+
+			if (stmt != null) {
+				stmt.close();
+				stmt = null;
+			}
+		}
+	}
+
+	private void surfaceGeometryXlinks(boolean checkRecursive) throws SQLException {
+		if (!shouldRun)
+			return;
+
+		CacheTable cacheTable = cacheTableManager.getCacheTable(CacheTableModelEnum.SURFACE_GEOMETRY);
+		if (cacheTable == null)
+			return;
+
+		LOG.info("Resolving geometry XLinks...");
+
+		querySurfaceGeometryXlinks(cacheTable, checkRecursive, -1, 1);
+	}
+
+	private void querySurfaceGeometryXlinks(CacheTable cacheTable, 
+			boolean checkRecursive, 
+			long remaining, 
+			int pass) throws SQLException {
+		Statement stmt = null;
+		ResultSet rs = null;
+
+		try {
+			eventDispatcher.triggerEvent(new StatusDialogProgressBar(0, 0, this));
+			String text = Internal.I18N.getString("import.dialog.geomXLink.msg");
+			Object[] args = new Object[]{ pass };
+			eventDispatcher.triggerEvent(new StatusDialogMessage(MessageFormat.format(text, args), this));
+
+			int max = (remaining == -1) ? (int)cacheTable.size() : (int)remaining;
+			int current = 0;
+			
+			CacheTable mirrorTable = cacheTable.mirrorAndIndex();
+			cacheTable.truncate();
+
+			stmt = mirrorTable.getConnection().createStatement();
+			rs = stmt.executeQuery("select * from " + mirrorTable.getTableName());
+
+			while (rs.next() && shouldRun) {
+				eventDispatcher.triggerEvent(new StatusDialogProgressBar(++current, max, this));
+				
+				long id = rs.getLong("ID");
+				long parentId = rs.getLong("PARENT_ID");
+				long rootId = rs.getLong("ROOT_ID");
+				boolean reverse = rs.getInt("REVERSE") == 1;
+				String gmlId = rs.getString("GMLID");
+				long cityObjectId = rs.getLong("CITYOBJECT_ID");
+				int fromTable = rs.getInt("FROM_TABLE");
+				String attrName = rs.getString("ATTRNAME");
+
+				// set initial context...
+				DBXlinkSurfaceGeometry xlink = new DBXlinkSurfaceGeometry(
+						id,
+						parentId,
+						rootId,
+						reverse,
+						gmlId,
+						cityObjectId,
+						TableEnum.fromInt(fromTable),
+						attrName);
+
+				xlinkResolverPool.addWork(xlink);
+			}
+
+			if (checkRecursive && shouldRun) {
+				rs.close();
+				stmt.close();
+
+				try {
+					xlinkResolverPool.join();
+					tmpXlinkPool.join();
+				} catch (InterruptedException e) {
+					//
+				}
+
+				long unresolved = cacheTable.size();
+				if (unresolved > 0) {
+					if (unresolved != remaining) {
+						// we still have unresolved xlinks... so do another recursion
+						cacheTable.dropMirrorTable();
+						querySurfaceGeometryXlinks(cacheTable, checkRecursive, unresolved, ++pass);
+					} else {
+						// we detected a cycle and cannot resolve the remaining xlinks
+						LOG.error("Illegal graph cycle in geometry detected. XLink references cannot be resolved.");
+					}
+				}
+			}
+		} finally {
+			if (rs != null) {
+				rs.close();
+				rs = null;
+			}
+
+			if (stmt != null) {
+				stmt.close();
+				stmt = null;
+			}
+		}
+	}
+}