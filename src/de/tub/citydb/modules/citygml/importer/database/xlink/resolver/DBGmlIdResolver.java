/*
 * This file is part of the 3D City Database Importer/Exporter.
 * Copyright (c) 2007 - 2013
 * Institute for Geodesy and Geoinformation Science
 * Technische Universitaet Berlin, Germany
 * http://www.gis.tu-berlin.de/
 * 
 * The 3D City Database Importer/Exporter program is free software:
 * you can redistribute it and/or modify it under the terms of the
 * GNU Lesser General Public License as published by the Free
 * Software Foundation, either version 3 of the License, or
 * (at your option) any later version.
 * 
 * This program is distributed in the hope that it will be useful,
 * but WITHOUT ANY WARRANTY; without even the implied warranty of
 * MERCHANTABILITY or FITNESS FOR A PARTICULAR PURPOSE. See the
 * GNU Lesser General Public License for more details.
 * 
 * You should have received a copy of the GNU Lesser General Public
 * License along with this program. If not, see 
 * <http://www.gnu.org/licenses/>.
 * 
 * The development of the 3D City Database Importer/Exporter has 
 * been financially supported by the following cooperation partners:
 * 
 * Business Location Center, Berlin <http://www.businesslocationcenter.de/>
 * virtualcitySYSTEMS GmbH, Berlin <http://www.virtualcitysystems.de/>
 * Berlin Senate of Business, Technology and Women <http://www.berlin.de/sen/wtf/>
 */
package de.tub.citydb.modules.citygml.importer.database.xlink.resolver;

import java.sql.Connection;
import java.sql.PreparedStatement;
import java.sql.ResultSet;
import java.sql.SQLException;

import org.citygml4j.model.citygml.CityGMLClass;

import de.tub.citydb.log.Logger;
import de.tub.citydb.modules.citygml.common.database.uid.UIDCache;
import de.tub.citydb.modules.citygml.common.database.uid.UIDCacheEntry;
import de.tub.citydb.modules.citygml.common.database.uid.UIDCacheManager;
import de.tub.citydb.util.Util;

public class DBGmlIdResolver {
	private final Logger LOG = Logger.getInstance();
	
	private final Connection conn;
<<<<<<< HEAD
	private final DBGmlIdLookupServerManager lookupServerManager;
=======
	private final UIDCacheManager uidCacheManager;
	private final Config config;
>>>>>>> f7d75e5d

	private PreparedStatement psSurfaceGeometryId;
	private PreparedStatement psCityObjectId;

<<<<<<< HEAD
	public DBGmlIdResolver(Connection commitConn, DBGmlIdLookupServerManager lookupServerManager) throws SQLException {
		this.conn = commitConn;
		this.lookupServerManager = lookupServerManager;
=======
	public DBGmlIdResolver(Connection commitConn, UIDCacheManager uidCacheManager, Config config) throws SQLException {
		this.conn = commitConn;
		this.uidCacheManager = uidCacheManager;
		this.config = config;
>>>>>>> f7d75e5d

		init();
	}

	private void init() throws SQLException {
		psSurfaceGeometryId = conn.prepareStatement("select ID from SURFACE_GEOMETRY where ROOT_ID=? and GMLID=?");
		psCityObjectId = conn.prepareStatement("select ID, OBJECTCLASS_ID from CITYOBJECT where GMLID=?");
	}
	
	public UIDCacheEntry getDBId(String gmlId, CityGMLClass type, boolean forceCityObjectDatabaseLookup) {
		UIDCache cache = uidCacheManager.getCache(type);
		if (cache == null)
			return null;

		// replace leading #
		gmlId = gmlId.replaceAll("^#", "");
		UIDCacheEntry entry = chacheLookup(gmlId, null, cache);

		if (entry == null || entry.getId() == -1) {
			
			if (type == CityGMLClass.ABSTRACT_GML_GEOMETRY) {
				if (entry == null)
					return null;

				entry = dbGeometryLookup(entry);			
			}
			
			else if (forceCityObjectDatabaseLookup) {
				if (entry != null)
					gmlId = entry.getMapping();
				
				entry = dbCityObjectLookup(gmlId);
			}
		}

		return entry;
	}

	private UIDCacheEntry dbGeometryLookup(UIDCacheEntry entry) {
		// init database search
		long id;
		ResultSet rs = null;

		try {
			psSurfaceGeometryId.setLong(1, entry.getRootId());
			psSurfaceGeometryId.setString(2, entry.getMapping());
			rs = psSurfaceGeometryId.executeQuery();

			if (rs.next()) {
				id = rs.getLong(1);
				
				return new UIDCacheEntry(id, entry.getRootId(), entry.isReverse(), entry.getMapping(), CityGMLClass.ABSTRACT_GML_GEOMETRY);
			}

		} catch (SQLException sqlEx) {
			LOG.error("SQL error while querying the gml:id cache: " + sqlEx.getMessage());
		} finally {

			if (rs != null) {
				try {
					rs.close();
				} catch (SQLException sqlEx) {
					//
				}

				rs = null;
			}
		}

		return null;
	}

	private UIDCacheEntry dbCityObjectLookup(String gmlId) {
		// init database search
		long id;
		int classId;
		ResultSet rs = null;

		try {
			psCityObjectId.setString(1, gmlId);
			rs = psCityObjectId.executeQuery();

			if (rs.next()) {
				id = rs.getLong(1);
				classId = rs.getInt(2);

				return new UIDCacheEntry(id, 0, false, gmlId, Util.classId2cityObject(classId));
			}

		} catch (SQLException sqlEx) {
			LOG.error("SQL error while querying the gml:id cache: " + sqlEx.getMessage());
		} finally {

			if (rs != null) {
				try {
					rs.close();
				} catch (SQLException sqlEx) {
					//
				}

				rs = null;
			}
		}

		return null;
	}
	
	private UIDCacheEntry chacheLookup(String gmlId, UIDCacheEntry oldEntry, UIDCache cache) {
		// this is a recursive server request since we might have mapped gml:ids!
		UIDCacheEntry entry = cache.get(gmlId);

		// we get an answer and it has got some meaningful content. so we are done
		if (entry != null && entry.getId() != -1) {

			// flip reverse attribute if necessary. since we do not want to
			// change the entry in the gmlId cache we create a new one to do so
			if (oldEntry != null)
				entry = new UIDCacheEntry(
						entry.getId(),
						entry.getRootId(),
						entry.isReverse() ^ oldEntry.isReverse(),
						entry.getMapping(),
						entry.getType());

			return entry;
		}

		// if we get an answer but it just contains some mapping (be careful on how to correctly
		// mark a mapping!) we have to ask the server again. we can have long recursive chains
		// here, e.g. if we want to correctly resolve an orientable surface
		if (entry != null && entry.getId() == -1 && entry.getMapping() != null) {

			// flip reverse attribute if necessary. since we do not want to
			// change the entry in the gmlId cache we create a new one to do so
			if (oldEntry != null)
				entry = new UIDCacheEntry(
						entry.getId(),
						entry.getRootId(),
						entry.isReverse() ^ oldEntry.isReverse(),
						entry.getMapping(),
						entry.getType());
			
			if (entry.getRootId() == -1)
				entry = chacheLookup(entry.getMapping(), entry, cache);
		}

		// finally we did not get an answer on a mapping request. we return the mapping
		// to enable another query...
		if (entry == null && oldEntry != null)
			entry = oldEntry;

		return entry;
	}
	
	public void close() throws SQLException {
		psSurfaceGeometryId.close();
		psCityObjectId.close();
	}
}
<|MERGE_RESOLUTION|>--- conflicted
+++ resolved
@@ -1,227 +1,215 @@
-/*
- * This file is part of the 3D City Database Importer/Exporter.
- * Copyright (c) 2007 - 2013
- * Institute for Geodesy and Geoinformation Science
- * Technische Universitaet Berlin, Germany
- * http://www.gis.tu-berlin.de/
- * 
- * The 3D City Database Importer/Exporter program is free software:
- * you can redistribute it and/or modify it under the terms of the
- * GNU Lesser General Public License as published by the Free
- * Software Foundation, either version 3 of the License, or
- * (at your option) any later version.
- * 
- * This program is distributed in the hope that it will be useful,
- * but WITHOUT ANY WARRANTY; without even the implied warranty of
- * MERCHANTABILITY or FITNESS FOR A PARTICULAR PURPOSE. See the
- * GNU Lesser General Public License for more details.
- * 
- * You should have received a copy of the GNU Lesser General Public
- * License along with this program. If not, see 
- * <http://www.gnu.org/licenses/>.
- * 
- * The development of the 3D City Database Importer/Exporter has 
- * been financially supported by the following cooperation partners:
- * 
- * Business Location Center, Berlin <http://www.businesslocationcenter.de/>
- * virtualcitySYSTEMS GmbH, Berlin <http://www.virtualcitysystems.de/>
- * Berlin Senate of Business, Technology and Women <http://www.berlin.de/sen/wtf/>
- */
-package de.tub.citydb.modules.citygml.importer.database.xlink.resolver;
-
-import java.sql.Connection;
-import java.sql.PreparedStatement;
-import java.sql.ResultSet;
-import java.sql.SQLException;
-
-import org.citygml4j.model.citygml.CityGMLClass;
-
-import de.tub.citydb.log.Logger;
-import de.tub.citydb.modules.citygml.common.database.uid.UIDCache;
-import de.tub.citydb.modules.citygml.common.database.uid.UIDCacheEntry;
-import de.tub.citydb.modules.citygml.common.database.uid.UIDCacheManager;
-import de.tub.citydb.util.Util;
-
-public class DBGmlIdResolver {
-	private final Logger LOG = Logger.getInstance();
-	
-	private final Connection conn;
-<<<<<<< HEAD
-	private final DBGmlIdLookupServerManager lookupServerManager;
-=======
-	private final UIDCacheManager uidCacheManager;
-	private final Config config;
->>>>>>> f7d75e5d
-
-	private PreparedStatement psSurfaceGeometryId;
-	private PreparedStatement psCityObjectId;
-
-<<<<<<< HEAD
-	public DBGmlIdResolver(Connection commitConn, DBGmlIdLookupServerManager lookupServerManager) throws SQLException {
-		this.conn = commitConn;
-		this.lookupServerManager = lookupServerManager;
-=======
-	public DBGmlIdResolver(Connection commitConn, UIDCacheManager uidCacheManager, Config config) throws SQLException {
-		this.conn = commitConn;
-		this.uidCacheManager = uidCacheManager;
-		this.config = config;
->>>>>>> f7d75e5d
-
-		init();
-	}
-
-	private void init() throws SQLException {
-		psSurfaceGeometryId = conn.prepareStatement("select ID from SURFACE_GEOMETRY where ROOT_ID=? and GMLID=?");
-		psCityObjectId = conn.prepareStatement("select ID, OBJECTCLASS_ID from CITYOBJECT where GMLID=?");
-	}
-	
-	public UIDCacheEntry getDBId(String gmlId, CityGMLClass type, boolean forceCityObjectDatabaseLookup) {
-		UIDCache cache = uidCacheManager.getCache(type);
-		if (cache == null)
-			return null;
-
-		// replace leading #
-		gmlId = gmlId.replaceAll("^#", "");
-		UIDCacheEntry entry = chacheLookup(gmlId, null, cache);
-
-		if (entry == null || entry.getId() == -1) {
-			
-			if (type == CityGMLClass.ABSTRACT_GML_GEOMETRY) {
-				if (entry == null)
-					return null;
-
-				entry = dbGeometryLookup(entry);			
-			}
-			
-			else if (forceCityObjectDatabaseLookup) {
-				if (entry != null)
-					gmlId = entry.getMapping();
-				
-				entry = dbCityObjectLookup(gmlId);
-			}
-		}
-
-		return entry;
-	}
-
-	private UIDCacheEntry dbGeometryLookup(UIDCacheEntry entry) {
-		// init database search
-		long id;
-		ResultSet rs = null;
-
-		try {
-			psSurfaceGeometryId.setLong(1, entry.getRootId());
-			psSurfaceGeometryId.setString(2, entry.getMapping());
-			rs = psSurfaceGeometryId.executeQuery();
-
-			if (rs.next()) {
-				id = rs.getLong(1);
-				
-				return new UIDCacheEntry(id, entry.getRootId(), entry.isReverse(), entry.getMapping(), CityGMLClass.ABSTRACT_GML_GEOMETRY);
-			}
-
-		} catch (SQLException sqlEx) {
-			LOG.error("SQL error while querying the gml:id cache: " + sqlEx.getMessage());
-		} finally {
-
-			if (rs != null) {
-				try {
-					rs.close();
-				} catch (SQLException sqlEx) {
-					//
-				}
-
-				rs = null;
-			}
-		}
-
-		return null;
-	}
-
-	private UIDCacheEntry dbCityObjectLookup(String gmlId) {
-		// init database search
-		long id;
-		int classId;
-		ResultSet rs = null;
-
-		try {
-			psCityObjectId.setString(1, gmlId);
-			rs = psCityObjectId.executeQuery();
-
-			if (rs.next()) {
-				id = rs.getLong(1);
-				classId = rs.getInt(2);
-
-				return new UIDCacheEntry(id, 0, false, gmlId, Util.classId2cityObject(classId));
-			}
-
-		} catch (SQLException sqlEx) {
-			LOG.error("SQL error while querying the gml:id cache: " + sqlEx.getMessage());
-		} finally {
-
-			if (rs != null) {
-				try {
-					rs.close();
-				} catch (SQLException sqlEx) {
-					//
-				}
-
-				rs = null;
-			}
-		}
-
-		return null;
-	}
-	
-	private UIDCacheEntry chacheLookup(String gmlId, UIDCacheEntry oldEntry, UIDCache cache) {
-		// this is a recursive server request since we might have mapped gml:ids!
-		UIDCacheEntry entry = cache.get(gmlId);
-
-		// we get an answer and it has got some meaningful content. so we are done
-		if (entry != null && entry.getId() != -1) {
-
-			// flip reverse attribute if necessary. since we do not want to
-			// change the entry in the gmlId cache we create a new one to do so
-			if (oldEntry != null)
-				entry = new UIDCacheEntry(
-						entry.getId(),
-						entry.getRootId(),
-						entry.isReverse() ^ oldEntry.isReverse(),
-						entry.getMapping(),
-						entry.getType());
-
-			return entry;
-		}
-
-		// if we get an answer but it just contains some mapping (be careful on how to correctly
-		// mark a mapping!) we have to ask the server again. we can have long recursive chains
-		// here, e.g. if we want to correctly resolve an orientable surface
-		if (entry != null && entry.getId() == -1 && entry.getMapping() != null) {
-
-			// flip reverse attribute if necessary. since we do not want to
-			// change the entry in the gmlId cache we create a new one to do so
-			if (oldEntry != null)
-				entry = new UIDCacheEntry(
-						entry.getId(),
-						entry.getRootId(),
-						entry.isReverse() ^ oldEntry.isReverse(),
-						entry.getMapping(),
-						entry.getType());
-			
-			if (entry.getRootId() == -1)
-				entry = chacheLookup(entry.getMapping(), entry, cache);
-		}
-
-		// finally we did not get an answer on a mapping request. we return the mapping
-		// to enable another query...
-		if (entry == null && oldEntry != null)
-			entry = oldEntry;
-
-		return entry;
-	}
-	
-	public void close() throws SQLException {
-		psSurfaceGeometryId.close();
-		psCityObjectId.close();
-	}
-}
+/*
+ * This file is part of the 3D City Database Importer/Exporter.
+ * Copyright (c) 2007 - 2013
+ * Institute for Geodesy and Geoinformation Science
+ * Technische Universitaet Berlin, Germany
+ * http://www.gis.tu-berlin.de/
+ * 
+ * The 3D City Database Importer/Exporter program is free software:
+ * you can redistribute it and/or modify it under the terms of the
+ * GNU Lesser General Public License as published by the Free
+ * Software Foundation, either version 3 of the License, or
+ * (at your option) any later version.
+ * 
+ * This program is distributed in the hope that it will be useful,
+ * but WITHOUT ANY WARRANTY; without even the implied warranty of
+ * MERCHANTABILITY or FITNESS FOR A PARTICULAR PURPOSE. See the
+ * GNU Lesser General Public License for more details.
+ * 
+ * You should have received a copy of the GNU Lesser General Public
+ * License along with this program. If not, see 
+ * <http://www.gnu.org/licenses/>.
+ * 
+ * The development of the 3D City Database Importer/Exporter has 
+ * been financially supported by the following cooperation partners:
+ * 
+ * Business Location Center, Berlin <http://www.businesslocationcenter.de/>
+ * virtualcitySYSTEMS GmbH, Berlin <http://www.virtualcitysystems.de/>
+ * Berlin Senate of Business, Technology and Women <http://www.berlin.de/sen/wtf/>
+ */
+package de.tub.citydb.modules.citygml.importer.database.xlink.resolver;
+
+import java.sql.Connection;
+import java.sql.PreparedStatement;
+import java.sql.ResultSet;
+import java.sql.SQLException;
+
+import org.citygml4j.model.citygml.CityGMLClass;
+
+import de.tub.citydb.log.Logger;
+import de.tub.citydb.modules.citygml.common.database.uid.UIDCache;
+import de.tub.citydb.modules.citygml.common.database.uid.UIDCacheEntry;
+import de.tub.citydb.modules.citygml.common.database.uid.UIDCacheManager;
+import de.tub.citydb.util.Util;
+
+public class DBGmlIdResolver {
+	private final Logger LOG = Logger.getInstance();
+	
+	private final Connection conn;
+	private final UIDCacheManager uidCacheManager;
+
+	private PreparedStatement psSurfaceGeometryId;
+	private PreparedStatement psCityObjectId;
+
+	public DBGmlIdResolver(Connection commitConn, UIDCacheManager uidCacheManager) throws SQLException {
+		this.conn = commitConn;
+		this.uidCacheManager = uidCacheManager;
+
+		init();
+	}
+
+	private void init() throws SQLException {
+		psSurfaceGeometryId = conn.prepareStatement("select ID from SURFACE_GEOMETRY where ROOT_ID=? and GMLID=?");
+		psCityObjectId = conn.prepareStatement("select ID, OBJECTCLASS_ID from CITYOBJECT where GMLID=?");
+	}
+	
+	public UIDCacheEntry getDBId(String gmlId, CityGMLClass type, boolean forceCityObjectDatabaseLookup) {
+		UIDCache cache = uidCacheManager.getCache(type);
+		if (cache == null)
+			return null;
+
+		// replace leading #
+		gmlId = gmlId.replaceAll("^#", "");
+		UIDCacheEntry entry = chacheLookup(gmlId, null, cache);
+
+		if (entry == null || entry.getId() == -1) {
+			
+			if (type == CityGMLClass.ABSTRACT_GML_GEOMETRY) {
+				if (entry == null)
+					return null;
+
+				entry = dbGeometryLookup(entry);			
+			}
+			
+			else if (forceCityObjectDatabaseLookup) {
+				if (entry != null)
+					gmlId = entry.getMapping();
+				
+				entry = dbCityObjectLookup(gmlId);
+			}
+		}
+
+		return entry;
+	}
+
+	private UIDCacheEntry dbGeometryLookup(UIDCacheEntry entry) {
+		// init database search
+		long id;
+		ResultSet rs = null;
+
+		try {
+			psSurfaceGeometryId.setLong(1, entry.getRootId());
+			psSurfaceGeometryId.setString(2, entry.getMapping());
+			rs = psSurfaceGeometryId.executeQuery();
+
+			if (rs.next()) {
+				id = rs.getLong(1);
+				
+				return new UIDCacheEntry(id, entry.getRootId(), entry.isReverse(), entry.getMapping(), CityGMLClass.ABSTRACT_GML_GEOMETRY);
+			}
+
+		} catch (SQLException sqlEx) {
+			LOG.error("SQL error while querying the gml:id cache: " + sqlEx.getMessage());
+		} finally {
+
+			if (rs != null) {
+				try {
+					rs.close();
+				} catch (SQLException sqlEx) {
+					//
+				}
+
+				rs = null;
+			}
+		}
+
+		return null;
+	}
+
+	private UIDCacheEntry dbCityObjectLookup(String gmlId) {
+		// init database search
+		long id;
+		int classId;
+		ResultSet rs = null;
+
+		try {
+			psCityObjectId.setString(1, gmlId);
+			rs = psCityObjectId.executeQuery();
+
+			if (rs.next()) {
+				id = rs.getLong(1);
+				classId = rs.getInt(2);
+
+				return new UIDCacheEntry(id, 0, false, gmlId, Util.classId2cityObject(classId));
+			}
+
+		} catch (SQLException sqlEx) {
+			LOG.error("SQL error while querying the gml:id cache: " + sqlEx.getMessage());
+		} finally {
+
+			if (rs != null) {
+				try {
+					rs.close();
+				} catch (SQLException sqlEx) {
+					//
+				}
+
+				rs = null;
+			}
+		}
+
+		return null;
+	}
+	
+	private UIDCacheEntry chacheLookup(String gmlId, UIDCacheEntry oldEntry, UIDCache cache) {
+		// this is a recursive server request since we might have mapped gml:ids!
+		UIDCacheEntry entry = cache.get(gmlId);
+
+		// we get an answer and it has got some meaningful content. so we are done
+		if (entry != null && entry.getId() != -1) {
+
+			// flip reverse attribute if necessary. since we do not want to
+			// change the entry in the gmlId cache we create a new one to do so
+			if (oldEntry != null)
+				entry = new UIDCacheEntry(
+						entry.getId(),
+						entry.getRootId(),
+						entry.isReverse() ^ oldEntry.isReverse(),
+						entry.getMapping(),
+						entry.getType());
+
+			return entry;
+		}
+
+		// if we get an answer but it just contains some mapping (be careful on how to correctly
+		// mark a mapping!) we have to ask the server again. we can have long recursive chains
+		// here, e.g. if we want to correctly resolve an orientable surface
+		if (entry != null && entry.getId() == -1 && entry.getMapping() != null) {
+
+			// flip reverse attribute if necessary. since we do not want to
+			// change the entry in the gmlId cache we create a new one to do so
+			if (oldEntry != null)
+				entry = new UIDCacheEntry(
+						entry.getId(),
+						entry.getRootId(),
+						entry.isReverse() ^ oldEntry.isReverse(),
+						entry.getMapping(),
+						entry.getType());
+			
+			if (entry.getRootId() == -1)
+				entry = chacheLookup(entry.getMapping(), entry, cache);
+		}
+
+		// finally we did not get an answer on a mapping request. we return the mapping
+		// to enable another query...
+		if (entry == null && oldEntry != null)
+			entry = oldEntry;
+
+		return entry;
+	}
+	
+	public void close() throws SQLException {
+		psSurfaceGeometryId.close();
+		psCityObjectId.close();
+	}
+}