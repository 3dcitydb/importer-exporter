--- conflicted
+++ resolved
@@ -1,583 +1,524 @@
-/*
- * This file is part of the 3D City Database Importer/Exporter.
- * Copyright (c) 2007 - 2013
- * Institute for Geodesy and Geoinformation Science
- * Technische Universitaet Berlin, Germany
- * http://www.gis.tu-berlin.de/
- * 
- * The 3D City Database Importer/Exporter program is free software:
- * you can redistribute it and/or modify it under the terms of the
- * GNU Lesser General Public License as published by the Free
- * Software Foundation, either version 3 of the License, or
- * (at your option) any later version.
- * 
- * This program is distributed in the hope that it will be useful,
- * but WITHOUT ANY WARRANTY; without even the implied warranty of
- * MERCHANTABILITY or FITNESS FOR A PARTICULAR PURPOSE. See the
- * GNU Lesser General Public License for more details.
- * 
- * You should have received a copy of the GNU Lesser General Public
- * License along with this program. If not, see 
- * <http://www.gnu.org/licenses/>.
- * 
- * The development of the 3D City Database Importer/Exporter has 
- * been financially supported by the following cooperation partners:
- * 
- * Business Location Center, Berlin <http://www.businesslocationcenter.de/>
- * virtualcitySYSTEMS GmbH, Berlin <http://www.virtualcitysystems.de/>
- * Berlin Senate of Business, Technology and Women <http://www.berlin.de/sen/wtf/>
- */
-package de.tub.citydb.util;
-
-import java.net.MalformedURLException;
-import java.net.URL;
-import java.text.SimpleDateFormat;
-import java.util.ArrayList;
-import java.util.Collection;
-import java.util.GregorianCalendar;
-import java.util.List;
-import java.util.regex.PatternSyntaxException;
-
-import org.citygml4j.model.citygml.CityGMLClass;
-import org.citygml4j.model.citygml.core.AbstractCityObject;
-import org.citygml4j.model.common.base.ModelObject;
-import org.citygml4j.model.common.child.Child;
-import org.citygml4j.model.gml.GMLClass;
-import org.citygml4j.model.gml.basicTypes.Code;
-import org.citygml4j.model.gml.feature.AbstractFeature;
-
-import de.tub.citydb.config.internal.Internal;
-import de.tub.citydb.config.project.database.Workspace;
-import java.util.GregorianCalendar;
-import org.citygml4j.model.citygml.core.AbstractCityObject;
-import org.citygml4j.model.common.child.Child;
-
-public class Util {
-
-	public static int cityObject2classId(CityGMLClass cityGMLClass) {
-		int classId = 0;
-
-		switch (cityGMLClass) {
-		case BUILDING:
-			classId = 26;
-			break;
-		case BUILDING_FURNITURE:
-			classId = 40;
-			break;
-		case BUILDING_INSTALLATION:
-			classId = 27;
-			break;
-		case BUILDING_PART:
-			classId = 25;
-			break;
-		case BUILDING_CEILING_SURFACE:
-			classId = 30;
-			break;
-		case BUILDING_CLOSURE_SURFACE:
-			classId = 36;
-			break;
-		case BUILDING_DOOR:
-			classId = 39;
-			break;
-		case BUILDING_FLOOR_SURFACE:
-			classId = 32;
-			break;
-		case GENERIC_CITY_OBJECT:
-			classId = 5;
-			break;
-		case BUILDING_GROUND_SURFACE:
-			classId = 35;
-			break;
-		case INT_BUILDING_INSTALLATION:
-			classId = 28;
-			break;
-		case INTERIOR_BUILDING_WALL_SURFACE:
-			classId = 31;
-			break;
-		case BUILDING_ROOF_SURFACE:
-			classId = 33;
-			break;
-		case BUILDING_ROOM:
-			classId = 41;
-			break;
-		case BUILDING_WALL_SURFACE:
-			classId = 34;
-			break;
-		case BUILDING_WINDOW:
-			classId = 38;
-			break;
-		case CITY_FURNITURE:
-			classId = 21;
-			break;
-		case LAND_USE:
-			classId = 4;
-			break;
-		case WATER_BODY:
-			classId = 9;
-			break;
-		case WATER_SURFACE:
-			classId = 11;
-			break;
-		case WATER_GROUND_SURFACE:
-			classId = 12;
-			break;
-		case WATER_CLOSURE_SURFACE:
-			classId = 13;
-			break;
-		case SOLITARY_VEGETATION_OBJECT:
-			classId = 7;
-			break;
-		case PLANT_COVER:
-			classId = 8;
-			break;
-		case TRANSPORTATION_COMPLEX:
-			classId = 42;
-			break;
-		case TRACK:
-			classId = 43;
-			break;
-		case RAILWAY:
-			classId = 44;
-			break;
-		case ROAD:
-			classId = 45;
-			break;
-		case SQUARE:
-			classId = 46;
-			break;
-		case TRAFFIC_AREA:
-			classId = 47;
-			break;
-		case AUXILIARY_TRAFFIC_AREA:
-			classId = 48;
-			break;
-		case CITY_OBJECT_GROUP:
-			classId = 23;
-			break;
-		case RELIEF_FEATURE:
-			classId = 14;
-			break;
-		case TIN_RELIEF:
-			classId = 16;
-			break;
-		case MASSPOINT_RELIEF:
-			classId = 17;
-			break;
-		case BREAKLINE_RELIEF:
-			classId = 18;
-			break;
-		case RASTER_RELIEF:
-			classId = 19;
-			break;
-		}
-
-		return classId;
-	}
-
-	public static CityGMLClass classId2cityObject(int classId) {
-		CityGMLClass cityObjectType = CityGMLClass.UNDEFINED;
-
-		switch (classId) {
-		case 4:
-			cityObjectType = CityGMLClass.LAND_USE;
-			break;
-		case 21:
-			cityObjectType = CityGMLClass.CITY_FURNITURE;
-			break;
-		case 26:
-			cityObjectType = CityGMLClass.BUILDING;
-			break;
-		case 9:
-			cityObjectType = CityGMLClass.WATER_BODY;
-			break;
-		case 8:
-			cityObjectType = CityGMLClass.PLANT_COVER;
-			break;
-		case 7:
-			cityObjectType = CityGMLClass.SOLITARY_VEGETATION_OBJECT;
-			break;
-		case 42:
-			cityObjectType = CityGMLClass.TRANSPORTATION_COMPLEX;
-			break;
-		case 43:
-			cityObjectType = CityGMLClass.TRACK;
-			break;
-		case 44:
-			cityObjectType = CityGMLClass.RAILWAY;
-			break;
-		case 45:
-			cityObjectType = CityGMLClass.ROAD;
-			break;
-		case 46:
-			cityObjectType = CityGMLClass.SQUARE;
-			break;
-		case 5:
-			cityObjectType = CityGMLClass.GENERIC_CITY_OBJECT;
-			break;
-		case 23:
-			cityObjectType = CityGMLClass.CITY_OBJECT_GROUP;
-			break;
-		case 14:
-			cityObjectType = CityGMLClass.RELIEF_FEATURE;
-			break;
-		case 16:
-			cityObjectType = CityGMLClass.TIN_RELIEF;
-			break;
-		case 17:
-			cityObjectType = CityGMLClass.MASSPOINT_RELIEF;
-			break;
-		case 18:
-			cityObjectType = CityGMLClass.BREAKLINE_RELIEF;
-			break;
-		case 19:
-			cityObjectType = CityGMLClass.RASTER_RELIEF;
-			break;
-		}
-
-		return cityObjectType;
-	}
-
-	public static List<Double> string2double(String input, String delimiter) {
-		if (input == null || input.length() == 0)
-			return null;
-
-		List<Double> values = new ArrayList<Double>();
-
-		try {
-			String[] split = input.split(delimiter);
-			if (split != null && split.length != 0) {
-				for (String s : split) {
-					Double value = null;
-
-					try {
-						value = Double.parseDouble(s);
-					} catch (NumberFormatException nfe) {
-						//
-					}
-
-					if (value != null)
-						values.add(value);
-				}
-			}
-		} catch (PatternSyntaxException pE) {
-			//
-		}
-
-		if (values.size() != 0)
-			return values;
-		else
-			return null;
-	}
-
-	public static List<Integer> string2int(String input, String delimiter) {
-		if (input == null || input.length() == 0)
-			return null;
-
-		List<Integer> values = new ArrayList<Integer>();
-
-		try {
-			String[] split = input.split(delimiter);
-			if (split != null && split.length != 0) {
-				for (String s : split) {
-					Integer value = null;
-
-					try {
-						value = Integer.parseInt(s);
-					} catch (NumberFormatException nfe) {
-						//
-					}
-
-					if (value != null)
-						values.add(value);
-				}
-			}
-		} catch (PatternSyntaxException pE) {
-			//
-		}
-
-		if (values.size() != 0)
-			return values;
-		else
-			return null;
-	}
-
-	public static List<String> string2string(String input, String delimiter) {
-		if (input == null || input.length() == 0)
-			return null;
-
-		List<String> values = new ArrayList<String>();
-
-		try {
-			String[] split = input.split(delimiter);
-			if (split != null && split.length != 0) {
-				for (String s : split)
-					values.add(s);
-			}
-		} catch (PatternSyntaxException pE) {
-			//
-		}
-
-		if (values.size() != 0)
-			return values;
-		else
-			return null;
-	}
-
-	public static <T> String collection2string(Collection<T> list, String delimiter) {
-		StringBuffer string = new StringBuffer();
-
-		int i = 1;
-		for (T object : list) {
-			if (object != null)
-				string.append(object.toString());
-
-			if (i < list.size())
-				string.append(delimiter);
-
-			i++;
-		}
-
-		return string.toString();
-	}
-
-	public static boolean isRemoteXlink(String xlink) {
-		URL url = null;
-
-		try {
-			url = new URL(xlink);
-		} catch (MalformedURLException e) {
-			//
-		}
-
-		return url != null;
-	}
-
-	public static String codeList2string(List<Code> codeList, String delimiter) {
-		List<String> values = new ArrayList<String>(codeList.size());
-		for (Code code : codeList)
-			if (code != null)
-				values.add(code.getValue());
-
-		return collection2string(values, delimiter);
-	}
-
-	public static String[] gmlName2dbString(AbstractFeature feature) {
-		String[] dbGmlName = new String[2];
-
-		dbGmlName[0] = null;
-		dbGmlName[1] = null;
-
-		if (feature.isSetName()) {
-			List<String> gmlNameList = new ArrayList<String>();
-			List<String> gmlNameCodespaceList = new ArrayList<String>();
-
-			for (Code code : feature.getName()) {
-				String name = code.getValue();
-				String codespace = code.getCodeSpace();
-
-				if (name != null)
-					name = name.trim();
-
-				gmlNameList.add(name);
-				gmlNameCodespaceList.add(codespace);
-			}
-
-			dbGmlName[0] = Util.collection2string(gmlNameList, Internal.GML_NAME_DELIMITER);
-			dbGmlName[1] = Util.collection2string(gmlNameCodespaceList, Internal.GML_NAME_DELIMITER);
-		}
-
-		return dbGmlName;
-	}
-
-	public static void dbGmlName2featureName(AbstractFeature feature, String dbGmlName, String dbGmlCodeSpace) {
-		// this is weird, isn't it...
-		String delimiter = Internal.GML_NAME_DELIMITER.replaceAll("\\\\", "\\\\\\\\");
-
-		// decompose gml:name
-		List<String> gmlNameList = string2string(dbGmlName, delimiter);
-		List<String> gmlNameCodespaceList = Util.string2string(dbGmlCodeSpace, delimiter);
-
-		if (gmlNameList != null && gmlNameList.size() != 0) {
-			for (int i = 0; i < gmlNameList.size(); i++) {
-				Code code = new Code();
-				code.setValue(gmlNameList.get(i));
-
-				if (gmlNameCodespaceList != null && gmlNameCodespaceList.size() >= i + 1) {
-					String codeSpace = gmlNameCodespaceList.get(i);
-
-					if (codeSpace != null && codeSpace.length() != 0)
-						code.setCodeSpace(codeSpace);
-				}
-
-				feature.addName(code);
-			}
-		}
-	}
-
-	public static String getFeatureSignature(CityGMLClass featureType, String gmlId) {
-		StringBuilder sig = new StringBuilder(featureType.toString());
-
-		if (gmlId != null) {
-			sig.append(" '");
-			sig.append(gmlId);
-			sig.append('\'');
-		} else
-			sig.append(" (unknown gml:id)");
-
-		return sig.toString();	
-	}
-
-	public static String getGeometrySignature(GMLClass geometryType, String gmlId) {
-		StringBuilder sig = new StringBuilder("gml:");
-		sig.append(geometryType.toString());
-
-		if (gmlId != null) {
-			sig.append(" '");
-			sig.append(gmlId);
-			sig.append('\'');
-		} else
-			sig.append(" (unknown gml:id)");
-
-		return sig.toString();	
-	}
-
-	public static String getFileExtension(String file) {
-		String ext = null;
-		int i = file.lastIndexOf('.'); 
-		if (i > 0 &&  i < file.length() - 1)
-			ext = file.substring(i + 1).toLowerCase();
-
-		return ext;
-	}
-
-	public static String stripFileExtension(String file) {
-		int i = file.lastIndexOf('.'); 
-		if (i > 0 &&  i < file.length() - 1)
-			file = file.substring(0, i);
-
-		return file;
-	}
-
-	public static boolean checkWorkspaceTimestamp(Workspace workspace) {
-		String timestamp = workspace.getTimestamp().trim();
-		boolean success = true;
-
-		if (timestamp.length() > 0) {		
-			SimpleDateFormat format = new SimpleDateFormat("dd.MM.yyyy");
-			format.setLenient(false);
-			try {
-				format.parse(timestamp);				
-			} catch (java.text.ParseException e) {
-				success = false;
-			}
-		}
-
-		workspace.setTimestamp(timestamp);
-		return success;
-	}
-  
-	public static GregorianCalendar getCreationDate(AbstractCityObject cityObject, boolean checkParents) {
-		if (null == cityObject) return null;
-
-<<<<<<< HEAD
-		if (cityObject.isSetCreationDate()) {
-			return cityObject.getCreationDate();
-		}
-
-		if (checkParents && cityObject.isSetParent()) {
-			Object parent = cityObject.getParent();
-			while (null != parent) {
-				if (parent instanceof AbstractCityObject) {
-					return getCreationDate((AbstractCityObject)parent, true);
-				}
-
-				if (!(parent instanceof Child)) {
-					break;
-				}
-
-				Child child = (Child)parent;
-				if (!child.isSetParent()) {
-					break;
-				}
-
-				parent = child.getParent();
-=======
-	public static GregorianCalendar getCreationDate(AbstractCityObject cityObject, boolean checkParents) {
-		if (cityObject == null)
-			return null;
-		
-		if (cityObject.isSetCreationDate())
-			return cityObject.getCreationDate();
-		
-		if (checkParents) {
-			Child child = cityObject;
-			ModelObject parent = null;
-
-			while ((parent = child.getParent()) != null) {
-				if (parent instanceof AbstractCityObject && ((AbstractCityObject)child).isSetCreationDate())
-					return ((AbstractCityObject)child).getCreationDate();
-				else if (parent instanceof Child)
-					child = (Child)parent;
-				else 
-					break;
->>>>>>> 86f7df10
-			}
-		}
-
-		return null;
-	}
-
-	public static GregorianCalendar getTerminationDate(AbstractCityObject cityObject, boolean checkParents) {
-<<<<<<< HEAD
-		if (null == cityObject) return null;
-
-		if (cityObject.isSetTerminationDate()) {
-			return cityObject.getTerminationDate();
-		}
-
-		if (checkParents && cityObject.isSetParent()) {
-			Object parent = cityObject.getParent();
-			while (null != parent) {
-				if (parent instanceof AbstractCityObject) {
-					return getTerminationDate((AbstractCityObject)parent, true);
-				}
-
-				if (!(parent instanceof Child)) {
-					break;
-				}
-
-				Child child = (Child)parent;
-				if (!child.isSetParent()) {
-					break;
-				}
-
-				parent = child.getParent();
-=======
-		if (cityObject == null)
-			return null;
-		
-		if (cityObject.isSetTerminationDate())
-			return cityObject.getTerminationDate();
-		
-		if (checkParents) {
-			Child child = cityObject;
-			ModelObject parent = null;
-
-			while ((parent = child.getParent()) != null) {
-				if (parent instanceof AbstractCityObject && ((AbstractCityObject)child).isSetTerminationDate())
-					return ((AbstractCityObject)child).getTerminationDate();
-				else if (parent instanceof Child)
-					child = (Child)parent;
-				else 
-					break;
->>>>>>> 86f7df10
-			}
-		}
-
-		return null;
-	}
-<<<<<<< HEAD
-=======
-
->>>>>>> 86f7df10
-}
+/*
+ * This file is part of the 3D City Database Importer/Exporter.
+ * Copyright (c) 2007 - 2013
+ * Institute for Geodesy and Geoinformation Science
+ * Technische Universitaet Berlin, Germany
+ * http://www.gis.tu-berlin.de/
+ * 
+ * The 3D City Database Importer/Exporter program is free software:
+ * you can redistribute it and/or modify it under the terms of the
+ * GNU Lesser General Public License as published by the Free
+ * Software Foundation, either version 3 of the License, or
+ * (at your option) any later version.
+ * 
+ * This program is distributed in the hope that it will be useful,
+ * but WITHOUT ANY WARRANTY; without even the implied warranty of
+ * MERCHANTABILITY or FITNESS FOR A PARTICULAR PURPOSE. See the
+ * GNU Lesser General Public License for more details.
+ * 
+ * You should have received a copy of the GNU Lesser General Public
+ * License along with this program. If not, see 
+ * <http://www.gnu.org/licenses/>.
+ * 
+ * The development of the 3D City Database Importer/Exporter has 
+ * been financially supported by the following cooperation partners:
+ * 
+ * Business Location Center, Berlin <http://www.businesslocationcenter.de/>
+ * virtualcitySYSTEMS GmbH, Berlin <http://www.virtualcitysystems.de/>
+ * Berlin Senate of Business, Technology and Women <http://www.berlin.de/sen/wtf/>
+ */
+package de.tub.citydb.util;
+
+import java.net.MalformedURLException;
+import java.net.URL;
+import java.text.SimpleDateFormat;
+import java.util.ArrayList;
+import java.util.Collection;
+import java.util.GregorianCalendar;
+import java.util.List;
+import java.util.regex.PatternSyntaxException;
+
+import org.citygml4j.model.citygml.CityGMLClass;
+import org.citygml4j.model.citygml.core.AbstractCityObject;
+import org.citygml4j.model.common.base.ModelObject;
+import org.citygml4j.model.common.child.Child;
+import org.citygml4j.model.gml.GMLClass;
+import org.citygml4j.model.gml.basicTypes.Code;
+import org.citygml4j.model.gml.feature.AbstractFeature;
+
+import de.tub.citydb.config.internal.Internal;
+import de.tub.citydb.config.project.database.Workspace;
+
+public class Util {
+
+	public static int cityObject2classId(CityGMLClass cityGMLClass) {
+		int classId = 0;
+
+		switch (cityGMLClass) {
+		case BUILDING:
+			classId = 26;
+			break;
+		case BUILDING_FURNITURE:
+			classId = 40;
+			break;
+		case BUILDING_INSTALLATION:
+			classId = 27;
+			break;
+		case BUILDING_PART:
+			classId = 25;
+			break;
+		case BUILDING_CEILING_SURFACE:
+			classId = 30;
+			break;
+		case BUILDING_CLOSURE_SURFACE:
+			classId = 36;
+			break;
+		case BUILDING_DOOR:
+			classId = 39;
+			break;
+		case BUILDING_FLOOR_SURFACE:
+			classId = 32;
+			break;
+		case GENERIC_CITY_OBJECT:
+			classId = 5;
+			break;
+		case BUILDING_GROUND_SURFACE:
+			classId = 35;
+			break;
+		case INT_BUILDING_INSTALLATION:
+			classId = 28;
+			break;
+		case INTERIOR_BUILDING_WALL_SURFACE:
+			classId = 31;
+			break;
+		case BUILDING_ROOF_SURFACE:
+			classId = 33;
+			break;
+		case BUILDING_ROOM:
+			classId = 41;
+			break;
+		case BUILDING_WALL_SURFACE:
+			classId = 34;
+			break;
+		case BUILDING_WINDOW:
+			classId = 38;
+			break;
+		case CITY_FURNITURE:
+			classId = 21;
+			break;
+		case LAND_USE:
+			classId = 4;
+			break;
+		case WATER_BODY:
+			classId = 9;
+			break;
+		case WATER_SURFACE:
+			classId = 11;
+			break;
+		case WATER_GROUND_SURFACE:
+			classId = 12;
+			break;
+		case WATER_CLOSURE_SURFACE:
+			classId = 13;
+			break;
+		case SOLITARY_VEGETATION_OBJECT:
+			classId = 7;
+			break;
+		case PLANT_COVER:
+			classId = 8;
+			break;
+		case TRANSPORTATION_COMPLEX:
+			classId = 42;
+			break;
+		case TRACK:
+			classId = 43;
+			break;
+		case RAILWAY:
+			classId = 44;
+			break;
+		case ROAD:
+			classId = 45;
+			break;
+		case SQUARE:
+			classId = 46;
+			break;
+		case TRAFFIC_AREA:
+			classId = 47;
+			break;
+		case AUXILIARY_TRAFFIC_AREA:
+			classId = 48;
+			break;
+		case CITY_OBJECT_GROUP:
+			classId = 23;
+			break;
+		case RELIEF_FEATURE:
+			classId = 14;
+			break;
+		case TIN_RELIEF:
+			classId = 16;
+			break;
+		case MASSPOINT_RELIEF:
+			classId = 17;
+			break;
+		case BREAKLINE_RELIEF:
+			classId = 18;
+			break;
+		case RASTER_RELIEF:
+			classId = 19;
+			break;
+		}
+
+		return classId;
+	}
+
+	public static CityGMLClass classId2cityObject(int classId) {
+		CityGMLClass cityObjectType = CityGMLClass.UNDEFINED;
+
+		switch (classId) {
+		case 4:
+			cityObjectType = CityGMLClass.LAND_USE;
+			break;
+		case 21:
+			cityObjectType = CityGMLClass.CITY_FURNITURE;
+			break;
+		case 26:
+			cityObjectType = CityGMLClass.BUILDING;
+			break;
+		case 9:
+			cityObjectType = CityGMLClass.WATER_BODY;
+			break;
+		case 8:
+			cityObjectType = CityGMLClass.PLANT_COVER;
+			break;
+		case 7:
+			cityObjectType = CityGMLClass.SOLITARY_VEGETATION_OBJECT;
+			break;
+		case 42:
+			cityObjectType = CityGMLClass.TRANSPORTATION_COMPLEX;
+			break;
+		case 43:
+			cityObjectType = CityGMLClass.TRACK;
+			break;
+		case 44:
+			cityObjectType = CityGMLClass.RAILWAY;
+			break;
+		case 45:
+			cityObjectType = CityGMLClass.ROAD;
+			break;
+		case 46:
+			cityObjectType = CityGMLClass.SQUARE;
+			break;
+		case 5:
+			cityObjectType = CityGMLClass.GENERIC_CITY_OBJECT;
+			break;
+		case 23:
+			cityObjectType = CityGMLClass.CITY_OBJECT_GROUP;
+			break;
+		case 14:
+			cityObjectType = CityGMLClass.RELIEF_FEATURE;
+			break;
+		case 16:
+			cityObjectType = CityGMLClass.TIN_RELIEF;
+			break;
+		case 17:
+			cityObjectType = CityGMLClass.MASSPOINT_RELIEF;
+			break;
+		case 18:
+			cityObjectType = CityGMLClass.BREAKLINE_RELIEF;
+			break;
+		case 19:
+			cityObjectType = CityGMLClass.RASTER_RELIEF;
+			break;
+		}
+
+		return cityObjectType;
+	}
+
+	public static List<Double> string2double(String input, String delimiter) {
+		if (input == null || input.length() == 0)
+			return null;
+
+		List<Double> values = new ArrayList<Double>();
+
+		try {
+			String[] split = input.split(delimiter);
+			if (split != null && split.length != 0) {
+				for (String s : split) {
+					Double value = null;
+
+					try {
+						value = Double.parseDouble(s);
+					} catch (NumberFormatException nfe) {
+						//
+					}
+
+					if (value != null)
+						values.add(value);
+				}
+			}
+		} catch (PatternSyntaxException pE) {
+			//
+		}
+
+		if (values.size() != 0)
+			return values;
+		else
+			return null;
+	}
+
+	public static List<Integer> string2int(String input, String delimiter) {
+		if (input == null || input.length() == 0)
+			return null;
+
+		List<Integer> values = new ArrayList<Integer>();
+
+		try {
+			String[] split = input.split(delimiter);
+			if (split != null && split.length != 0) {
+				for (String s : split) {
+					Integer value = null;
+
+					try {
+						value = Integer.parseInt(s);
+					} catch (NumberFormatException nfe) {
+						//
+					}
+
+					if (value != null)
+						values.add(value);
+				}
+			}
+		} catch (PatternSyntaxException pE) {
+			//
+		}
+
+		if (values.size() != 0)
+			return values;
+		else
+			return null;
+	}
+
+	public static List<String> string2string(String input, String delimiter) {
+		if (input == null || input.length() == 0)
+			return null;
+
+		List<String> values = new ArrayList<String>();
+
+		try {
+			String[] split = input.split(delimiter);
+			if (split != null && split.length != 0) {
+				for (String s : split)
+					values.add(s);
+			}
+		} catch (PatternSyntaxException pE) {
+			//
+		}
+
+		if (values.size() != 0)
+			return values;
+		else
+			return null;
+	}
+
+	public static <T> String collection2string(Collection<T> list, String delimiter) {
+		StringBuffer string = new StringBuffer();
+
+		int i = 1;
+		for (T object : list) {
+			if (object != null)
+				string.append(object.toString());
+
+			if (i < list.size())
+				string.append(delimiter);
+
+			i++;
+		}
+
+		return string.toString();
+	}
+
+	public static boolean isRemoteXlink(String xlink) {
+		URL url = null;
+
+		try {
+			url = new URL(xlink);
+		} catch (MalformedURLException e) {
+			//
+		}
+
+		return url != null;
+	}
+
+	public static String codeList2string(List<Code> codeList, String delimiter) {
+		List<String> values = new ArrayList<String>(codeList.size());
+		for (Code code : codeList)
+			if (code != null)
+				values.add(code.getValue());
+
+		return collection2string(values, delimiter);
+	}
+
+	public static String[] gmlName2dbString(AbstractFeature feature) {
+		String[] dbGmlName = new String[2];
+
+		dbGmlName[0] = null;
+		dbGmlName[1] = null;
+
+		if (feature.isSetName()) {
+			List<String> gmlNameList = new ArrayList<String>();
+			List<String> gmlNameCodespaceList = new ArrayList<String>();
+
+			for (Code code : feature.getName()) {
+				String name = code.getValue();
+				String codespace = code.getCodeSpace();
+
+				if (name != null)
+					name = name.trim();
+
+				gmlNameList.add(name);
+				gmlNameCodespaceList.add(codespace);
+			}
+
+			dbGmlName[0] = Util.collection2string(gmlNameList, Internal.GML_NAME_DELIMITER);
+			dbGmlName[1] = Util.collection2string(gmlNameCodespaceList, Internal.GML_NAME_DELIMITER);
+		}
+
+		return dbGmlName;
+	}
+
+	public static void dbGmlName2featureName(AbstractFeature feature, String dbGmlName, String dbGmlCodeSpace) {
+		// this is weird, isn't it...
+		String delimiter = Internal.GML_NAME_DELIMITER.replaceAll("\\\\", "\\\\\\\\");
+
+		// decompose gml:name
+		List<String> gmlNameList = string2string(dbGmlName, delimiter);
+		List<String> gmlNameCodespaceList = Util.string2string(dbGmlCodeSpace, delimiter);
+
+		if (gmlNameList != null && gmlNameList.size() != 0) {
+			for (int i = 0; i < gmlNameList.size(); i++) {
+				Code code = new Code();
+				code.setValue(gmlNameList.get(i));
+
+				if (gmlNameCodespaceList != null && gmlNameCodespaceList.size() >= i + 1) {
+					String codeSpace = gmlNameCodespaceList.get(i);
+
+					if (codeSpace != null && codeSpace.length() != 0)
+						code.setCodeSpace(codeSpace);
+				}
+
+				feature.addName(code);
+			}
+		}
+	}
+
+	public static String getFeatureSignature(CityGMLClass featureType, String gmlId) {
+		StringBuilder sig = new StringBuilder(featureType.toString());
+
+		if (gmlId != null) {
+			sig.append(" '");
+			sig.append(gmlId);
+			sig.append('\'');
+		} else
+			sig.append(" (unknown gml:id)");
+
+		return sig.toString();	
+	}
+
+	public static String getGeometrySignature(GMLClass geometryType, String gmlId) {
+		StringBuilder sig = new StringBuilder("gml:");
+		sig.append(geometryType.toString());
+
+		if (gmlId != null) {
+			sig.append(" '");
+			sig.append(gmlId);
+			sig.append('\'');
+		} else
+			sig.append(" (unknown gml:id)");
+
+		return sig.toString();	
+	}
+
+	public static String getFileExtension(String file) {
+		String ext = null;
+		int i = file.lastIndexOf('.'); 
+		if (i > 0 &&  i < file.length() - 1)
+			ext = file.substring(i + 1).toLowerCase();
+
+		return ext;
+	}
+
+	public static String stripFileExtension(String file) {
+		int i = file.lastIndexOf('.'); 
+		if (i > 0 &&  i < file.length() - 1)
+			file = file.substring(0, i);
+
+		return file;
+	}
+
+	public static boolean checkWorkspaceTimestamp(Workspace workspace) {
+		String timestamp = workspace.getTimestamp().trim();
+		boolean success = true;
+
+		if (timestamp.length() > 0) {		
+			SimpleDateFormat format = new SimpleDateFormat("dd.MM.yyyy");
+			format.setLenient(false);
+			try {
+				format.parse(timestamp);				
+			} catch (java.text.ParseException e) {
+				success = false;
+			}
+		}
+
+		workspace.setTimestamp(timestamp);
+		return success;
+	}
+
+	public static GregorianCalendar getCreationDate(AbstractCityObject cityObject, boolean checkParents) {
+		if (cityObject == null)
+			return null;
+		
+		if (cityObject.isSetCreationDate())
+			return cityObject.getCreationDate();
+		
+		if (checkParents) {
+			Child child = cityObject;
+			ModelObject parent = null;
+
+			while ((parent = child.getParent()) != null) {
+				if (parent instanceof AbstractCityObject && ((AbstractCityObject)child).isSetCreationDate())
+					return ((AbstractCityObject)child).getCreationDate();
+				else if (parent instanceof Child)
+					child = (Child)parent;
+				else 
+					break;
+			}
+		}
+
+		return null;
+	}
+
+	public static GregorianCalendar getTerminationDate(AbstractCityObject cityObject, boolean checkParents) {
+		if (cityObject == null)
+			return null;
+		
+		if (cityObject.isSetTerminationDate())
+			return cityObject.getTerminationDate();
+		
+		if (checkParents) {
+			Child child = cityObject;
+			ModelObject parent = null;
+
+			while ((parent = child.getParent()) != null) {
+				if (parent instanceof AbstractCityObject && ((AbstractCityObject)child).isSetTerminationDate())
+					return ((AbstractCityObject)child).getTerminationDate();
+				else if (parent instanceof Child)
+					child = (Child)parent;
+				else 
+					break;
+			}
+		}
+
+		return null;
+	}
+
+}